# This Makefile is meant to be used by people that do not usually work
# with Go source code. If you know what GOPATH is then you probably
# don't need to bother with make.

.PHONY: geth android ios evm all test clean

GOBIN = ./build/bin
GO ?= latest
GORUN = go run

#? geth: Build geth
geth:
	$(GORUN) build/ci.go install ./cmd/geth
	@echo "Done building."
	@echo "Run \"$(GOBIN)/geth\" to launch geth."

#? all: Build all packages and executables
all:
	$(GORUN) build/ci.go install

#? test: Run the tests
test: all
	$(GORUN) build/ci.go test

#? lint: Run certain pre-selected linters
lint: ## Run linters.
	$(GORUN) build/ci.go lint

#? clean: Clean go cache, built executables, and the auto generated folder
clean:
	go clean -cache
	rm -fr build/_workspace/pkg/ $(GOBIN)/*

# The devtools target installs tools required for 'go generate'.
# You need to put $GOBIN (or $GOPATH/bin) in your PATH to use 'go generate'.

#? devtools: Install recommended developer tools
devtools:
	env GOBIN= go install golang.org/x/tools/cmd/stringer@latest
	env GOBIN= go install github.com/fjl/gencodec@latest
	env GOBIN= go install github.com/golang/protobuf/protoc-gen-go@latest
	env GOBIN= go install ./cmd/abigen
	@type "solc" 2> /dev/null || echo 'Please install solc'
	@type "protoc" 2> /dev/null || echo 'Please install protoc'

<<<<<<< HEAD
forkdiff:
	docker run --rm \
		--mount src=$(shell pwd),target=/host-pwd,type=bind \
		protolambda/forkdiff:latest \
		-repo /host-pwd/ -fork /host-pwd/fork.yaml -out /host-pwd/forkdiff.html
=======
#? help: Get more info on make commands.
help: Makefile
	@echo " Choose a command run in go-ethereum:"
	@sed -n 's/^#?//p' $< | column -t -s ':' |  sort | sed -e 's/^/ /'
.PHONY: help
>>>>>>> 02eb36af
<|MERGE_RESOLUTION|>--- conflicted
+++ resolved
@@ -43,16 +43,14 @@
 	@type "solc" 2> /dev/null || echo 'Please install solc'
 	@type "protoc" 2> /dev/null || echo 'Please install protoc'
 
-<<<<<<< HEAD
 forkdiff:
 	docker run --rm \
 		--mount src=$(shell pwd),target=/host-pwd,type=bind \
 		protolambda/forkdiff:latest \
 		-repo /host-pwd/ -fork /host-pwd/fork.yaml -out /host-pwd/forkdiff.html
-=======
+
 #? help: Get more info on make commands.
 help: Makefile
 	@echo " Choose a command run in go-ethereum:"
 	@sed -n 's/^#?//p' $< | column -t -s ':' |  sort | sed -e 's/^/ /'
-.PHONY: help
->>>>>>> 02eb36af
+.PHONY: help