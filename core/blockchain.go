// Copyright 2014 The go-ethereum Authors
// This file is part of the go-ethereum library.
//
// The go-ethereum library is free software: you can redistribute it and/or modify
// it under the terms of the GNU Lesser General Public License as published by
// the Free Software Foundation, either version 3 of the License, or
// (at your option) any later version.
//
// The go-ethereum library is distributed in the hope that it will be useful,
// but WITHOUT ANY WARRANTY; without even the implied warranty of
// MERCHANTABILITY or FITNESS FOR A PARTICULAR PURPOSE. See the
// GNU Lesser General Public License for more details.
//
// You should have received a copy of the GNU Lesser General Public License
// along with the go-ethereum library. If not, see <http://www.gnu.org/licenses/>.

// Package core implements the Ethereum consensus protocol.
package core

import (
	"errors"
	"fmt"
	"io"
	"math/big"
	"runtime"
	"strings"
	"sync"
	"sync/atomic"
	"time"

	"golang.org/x/exp/slices"

	"github.com/ethereum/go-ethereum/common"
	"github.com/ethereum/go-ethereum/common/lru"
	"github.com/ethereum/go-ethereum/common/mclock"
	"github.com/ethereum/go-ethereum/common/prque"
	"github.com/ethereum/go-ethereum/consensus"
	"github.com/ethereum/go-ethereum/consensus/misc/eip4844"
	"github.com/ethereum/go-ethereum/core/rawdb"
	"github.com/ethereum/go-ethereum/core/state"
	"github.com/ethereum/go-ethereum/core/state/snapshot"
	"github.com/ethereum/go-ethereum/core/types"
	"github.com/ethereum/go-ethereum/core/vm"
	"github.com/ethereum/go-ethereum/ethdb"
	"github.com/ethereum/go-ethereum/event"
	"github.com/ethereum/go-ethereum/internal/syncx"
	"github.com/ethereum/go-ethereum/internal/version"
	"github.com/ethereum/go-ethereum/log"
	"github.com/ethereum/go-ethereum/metrics"
	"github.com/ethereum/go-ethereum/params"
	"github.com/ethereum/go-ethereum/rlp"
	"github.com/ethereum/go-ethereum/trie"
	"github.com/ethereum/go-ethereum/trie/triedb/hashdb"
	"github.com/ethereum/go-ethereum/trie/triedb/pathdb"
)

var (
	headBlockGauge          = metrics.NewRegisteredGauge("chain/head/block", nil)
	headHeaderGauge         = metrics.NewRegisteredGauge("chain/head/header", nil)
	headFastBlockGauge      = metrics.NewRegisteredGauge("chain/head/receipt", nil)
	headFinalizedBlockGauge = metrics.NewRegisteredGauge("chain/head/finalized", nil)
	headSafeBlockGauge      = metrics.NewRegisteredGauge("chain/head/safe", nil)

	chainInfoGauge = metrics.NewRegisteredGaugeInfo("chain/info", nil)

	accountReadTimer   = metrics.NewRegisteredTimer("chain/account/reads", nil)
	accountHashTimer   = metrics.NewRegisteredTimer("chain/account/hashes", nil)
	accountUpdateTimer = metrics.NewRegisteredTimer("chain/account/updates", nil)
	accountCommitTimer = metrics.NewRegisteredTimer("chain/account/commits", nil)

	storageReadTimer   = metrics.NewRegisteredTimer("chain/storage/reads", nil)
	storageHashTimer   = metrics.NewRegisteredTimer("chain/storage/hashes", nil)
	storageUpdateTimer = metrics.NewRegisteredTimer("chain/storage/updates", nil)
	storageCommitTimer = metrics.NewRegisteredTimer("chain/storage/commits", nil)

	snapshotAccountReadTimer = metrics.NewRegisteredTimer("chain/snapshot/account/reads", nil)
	snapshotStorageReadTimer = metrics.NewRegisteredTimer("chain/snapshot/storage/reads", nil)
	snapshotCommitTimer      = metrics.NewRegisteredTimer("chain/snapshot/commits", nil)
	trieCommitTimer          = metrics.NewRegisteredTimer("chain/trie/commits", nil)
	codeCommitTimer          = metrics.NewRegisteredTimer("chain/code/commits", nil)
	blockCommitTimer         = metrics.NewRegisteredTimer("chain/block/commits", nil)

	triedbCommitTimer = metrics.NewRegisteredTimer("chain/triedb/commits", nil)

	blockInsertTimer     = metrics.NewRegisteredTimer("chain/inserts", nil)
	blockValidationTimer = metrics.NewRegisteredTimer("chain/validation", nil)
	blockExecutionTimer  = metrics.NewRegisteredTimer("chain/execution", nil)
	blockWriteTimer      = metrics.NewRegisteredTimer("chain/write", nil)

	blockWriteExternalTimer   = metrics.NewRegisteredTimer("chain/block/write/external", nil)
	stateCommitExternalTimer  = metrics.NewRegisteredTimer("chain/state/commit/external", nil)
	triedbCommitExternalTimer = metrics.NewRegisteredTimer("chain/triedb/commit/external", nil)
	innerExecutionTimer       = metrics.NewRegisteredTimer("chain/inner/execution", nil)

	blockGasUsedGauge = metrics.NewRegisteredGauge("chain/block/gas/used", nil)
	mgaspsGauge       = metrics.NewRegisteredGauge("chain/mgas/ps", nil)

	blockReorgMeter     = metrics.NewRegisteredMeter("chain/reorg/executes", nil)
	blockReorgAddMeter  = metrics.NewRegisteredMeter("chain/reorg/add", nil)
	blockReorgDropMeter = metrics.NewRegisteredMeter("chain/reorg/drop", nil)

	blockPrefetchExecuteTimer   = metrics.NewRegisteredTimer("chain/prefetch/executes", nil)
	blockPrefetchInterruptMeter = metrics.NewRegisteredMeter("chain/prefetch/interrupts", nil)

	errInsertionInterrupted = errors.New("insertion is interrupted")
	errChainStopped         = errors.New("blockchain is stopped")
	errInvalidOldChain      = errors.New("invalid old chain")
	errInvalidNewChain      = errors.New("invalid new chain")
)

const (
	bodyCacheLimit      = 512
	blockCacheLimit     = 512
	receiptsCacheLimit  = 512
	txLookupCacheLimit  = 1024
	maxFutureBlocks     = 256
	maxTimeFutureBlocks = 30
	TriesInMemory       = 128

	txLogsCacheLimit      = 512
	miningStateCacheLimit = 128

	// BlockChainVersion ensures that an incompatible database forces a resync from scratch.
	//
	// Changelog:
	//
	// - Version 4
	//   The following incompatible database changes were added:
	//   * the `BlockNumber`, `TxHash`, `TxIndex`, `BlockHash` and `Index` fields of log are deleted
	//   * the `Bloom` field of receipt is deleted
	//   * the `BlockIndex` and `TxIndex` fields of txlookup are deleted
	// - Version 5
	//  The following incompatible database changes were added:
	//    * the `TxHash`, `GasCost`, and `ContractAddress` fields are no longer stored for a receipt
	//    * the `TxHash`, `GasCost`, and `ContractAddress` fields are computed by looking up the
	//      receipts' corresponding block
	// - Version 6
	//  The following incompatible database changes were added:
	//    * Transaction lookup information stores the corresponding block number instead of block hash
	// - Version 7
	//  The following incompatible database changes were added:
	//    * Use freezer as the ancient database to maintain all ancient data
	// - Version 8
	//  The following incompatible database changes were added:
	//    * New scheme for contract code in order to separate the codes and trie nodes
	BlockChainVersion uint64 = 8
)

// CacheConfig contains the configuration values for the trie database
// and state snapshot these are resident in a blockchain.
type CacheConfig struct {
	TrieCleanLimit       int                   // Memory allowance (MB) to use for caching trie nodes in memory
	TrieCleanNoPrefetch  bool                  // Whether to disable heuristic state prefetching for followup blocks
	TrieDirtyLimit       int                   // Memory limit (MB) at which to start flushing dirty trie nodes to disk
	TrieDirtyDisabled    bool                  // Whether to disable trie write caching and GC altogether (archive node)
	TrieTimeLimit        time.Duration         // Time limit after which to flush the current in-memory trie to disk
	SnapshotLimit        int                   // Memory allowance (MB) to use for caching snapshot entries in memory
	Preimages            bool                  // Whether to store preimage of trie key to the disk
	NoTries              bool                  // Insecure settings. Do not have any tries in databases if enabled.
	StateHistory         uint64                // Number of blocks from head whose state histories are reserved.
	StateScheme          string                // Scheme used to store ethereum states and merkle tree nodes on top
	PathNodeBuffer       pathdb.NodeBufferType // Type of trienodebuffer to cache trie nodes in disklayer
	ProposeBlockInterval uint64                // Propose block to L1 block interval.
	SnapshotNoBuild      bool                  // Whether the background generation is allowed
	SnapshotWait         bool                  // Wait for snapshot construction on startup. TODO(karalabe): This is a dirty hack for testing, nuke it

	TrieCommitInterval uint64 // Define a block height interval, commit trie every TrieCommitInterval block height.
}

// triedbConfig derives the configures for trie database.
func (c *CacheConfig) triedbConfig() *trie.Config {
	config := &trie.Config{
		Preimages: c.Preimages,
		NoTries:   c.NoTries,
	}
	if c.StateScheme == rawdb.HashScheme {
		config.HashDB = &hashdb.Config{
			CleanCacheSize: c.TrieCleanLimit * 1024 * 1024,
		}
	}
	if c.StateScheme == rawdb.PathScheme {
		config.PathDB = &pathdb.Config{
			TrieNodeBufferType:   c.PathNodeBuffer,
			StateHistory:         c.StateHistory,
			CleanCacheSize:       c.TrieCleanLimit * 1024 * 1024,
			DirtyCacheSize:       c.TrieDirtyLimit * 1024 * 1024,
			ProposeBlockInterval: c.ProposeBlockInterval,
		}
	}
	return config
}

// defaultCacheConfig are the default caching values if none are specified by the
// user (also used during testing).
var defaultCacheConfig = &CacheConfig{
	TrieCleanLimit: 256,
	TrieDirtyLimit: 256,
	TrieTimeLimit:  5 * time.Minute,
	SnapshotLimit:  256,
	SnapshotWait:   true,
	StateScheme:    rawdb.HashScheme,
}

// DefaultCacheConfigWithScheme returns a deep copied default cache config with
// a provided trie node scheme.
func DefaultCacheConfigWithScheme(scheme string) *CacheConfig {
	config := *defaultCacheConfig
	config.StateScheme = scheme
	return &config
}

// BlockChain represents the canonical chain given a database with a genesis
// block. The Blockchain manages chain imports, reverts, chain reorganisations.
//
// Importing blocks in to the block chain happens according to the set of rules
// defined by the two stage Validator. Processing of blocks is done using the
// Processor which processes the included transaction. The validation of the state
// is done in the second part of the Validator. Failing results in aborting of
// the import.
//
// The BlockChain also helps in returning blocks from **any** chain included
// in the database as well as blocks that represents the canonical chain. It's
// important to note that GetBlock can return any block and does not need to be
// included in the canonical one where as GetBlockByNumber always represents the
// canonical chain.
type BlockChain struct {
	chainConfig *params.ChainConfig // Chain & network configuration
	cacheConfig *CacheConfig        // Cache configuration for pruning

	db            ethdb.Database                   // Low level persistent database to store final content in
	snaps         *snapshot.Tree                   // Snapshot tree for fast trie leaf access
	triegc        *prque.Prque[int64, common.Hash] // Priority queue mapping block numbers to tries to gc
	gcproc        time.Duration                    // Accumulates canonical block processing for trie dumping
	lastWrite     uint64                           // Last block when the state was flushed
	flushInterval atomic.Int64                     // Time interval (processing time) after which to flush a state
	triedb        *trie.Database                   // The database handler for maintaining trie nodes.
	stateCache    state.Database                   // State database to reuse between imports (contains state cache)

	// txLookupLimit is the maximum number of blocks from head whose tx indices
	// are reserved:
	//  * 0:   means no limit and regenerate any missing indexes
	//  * N:   means N block limit [HEAD-N+1, HEAD] and delete extra indexes
	//  * nil: disable tx reindexer/deleter, but still index new blocks
	txLookupLimit uint64

	hc            *HeaderChain
	rmLogsFeed    event.Feed
	chainFeed     event.Feed
	chainSideFeed event.Feed
	chainHeadFeed event.Feed
	logsFeed      event.Feed
	blockProcFeed event.Feed
	scope         event.SubscriptionScope
	genesisBlock  *types.Block

	// This mutex synchronizes chain write operations.
	// Readers don't need to take it, they can just read the database.
	chainmu *syncx.ClosableMutex

	currentBlock      atomic.Pointer[types.Header] // Current head of the chain
	currentSnapBlock  atomic.Pointer[types.Header] // Current head of snap-sync
	currentFinalBlock atomic.Pointer[types.Header] // Latest (consensus) finalized block
	currentSafeBlock  atomic.Pointer[types.Header] // Latest (consensus) safe block

	bodyCache     *lru.Cache[common.Hash, *types.Body]
	bodyRLPCache  *lru.Cache[common.Hash, rlp.RawValue]
	receiptsCache *lru.Cache[common.Hash, []*types.Receipt]
	blockCache    *lru.Cache[common.Hash, *types.Block]
	txLookupCache *lru.Cache[common.Hash, *rawdb.LegacyTxLookupEntry]

	miningReceiptsCache *lru.Cache[common.Hash, []*types.Receipt]
	miningTxLogsCache   *lru.Cache[common.Hash, []*types.Log]
	miningStateCache    *lru.Cache[common.Hash, *state.StateDB]

	// future blocks are blocks added for later processing
	futureBlocks *lru.Cache[common.Hash, *types.Block]

	wg            sync.WaitGroup //
	quit          chan struct{}  // shutdown signal, closed in Stop.
	stopping      atomic.Bool    // false if chain is running, true when stopped
	procInterrupt atomic.Bool    // interrupt signaler for block processing

	engine     consensus.Engine
	validator  Validator // Block and state validator interface
	prefetcher Prefetcher
	processor  Processor // Block transaction processor interface
	forker     *ForkChoice
	vmConfig   vm.Config
}

// NewBlockChain returns a fully initialised block chain using information
// available in the database. It initialises the default Ethereum Validator
// and Processor.
func NewBlockChain(db ethdb.Database, cacheConfig *CacheConfig, genesis *Genesis, overrides *ChainOverrides, engine consensus.Engine, vmConfig vm.Config, shouldPreserve func(header *types.Header) bool, txLookupLimit *uint64) (*BlockChain, error) {
	if cacheConfig == nil {
		cacheConfig = defaultCacheConfig
	}
	// Open trie database with provided config
	triedb := trie.NewDatabase(db, cacheConfig.triedbConfig())

	// Setup the genesis block, commit the provided genesis specification
	// to database if the genesis block is not present yet, or load the
	// stored one from database.
	chainConfig, genesisHash, genesisErr := SetupGenesisBlockWithOverride(db, triedb, genesis, overrides)
	if _, ok := genesisErr.(*params.ConfigCompatError); genesisErr != nil && !ok {
		return nil, genesisErr
	}
	log.Info("")
	log.Info(strings.Repeat("-", 153))
	for _, line := range strings.Split(chainConfig.Description(), "\n") {
		log.Info(line)
	}
	log.Info(strings.Repeat("-", 153))
	log.Info("")

	if chainConfig.IsOptimism() && chainConfig.RegolithTime == nil {
		log.Warn("Optimism RegolithTime has not been set")
	}

	bc := &BlockChain{
		chainConfig:         chainConfig,
		cacheConfig:         cacheConfig,
		db:                  db,
		triedb:              triedb,
		triegc:              prque.New[int64, common.Hash](nil),
		quit:                make(chan struct{}),
		chainmu:             syncx.NewClosableMutex(),
		bodyCache:           lru.NewCache[common.Hash, *types.Body](bodyCacheLimit),
		bodyRLPCache:        lru.NewCache[common.Hash, rlp.RawValue](bodyCacheLimit),
		receiptsCache:       lru.NewCache[common.Hash, []*types.Receipt](receiptsCacheLimit),
		blockCache:          lru.NewCache[common.Hash, *types.Block](blockCacheLimit),
		txLookupCache:       lru.NewCache[common.Hash, *rawdb.LegacyTxLookupEntry](txLookupCacheLimit),
		miningReceiptsCache: lru.NewCache[common.Hash, []*types.Receipt](receiptsCacheLimit),
		miningTxLogsCache:   lru.NewCache[common.Hash, []*types.Log](txLogsCacheLimit),
		miningStateCache:    lru.NewCache[common.Hash, *state.StateDB](miningStateCacheLimit),
		futureBlocks:        lru.NewCache[common.Hash, *types.Block](maxFutureBlocks),
		engine:              engine,
		vmConfig:            vmConfig,
	}
	bc.flushInterval.Store(int64(cacheConfig.TrieTimeLimit))
	bc.forker = NewForkChoice(bc, shouldPreserve)
	bc.stateCache = state.NewDatabaseWithNodeDB(bc.db, bc.triedb)
	bc.validator = NewBlockValidator(chainConfig, bc, engine)
	bc.prefetcher = newStatePrefetcher(chainConfig, bc, engine)
	bc.processor = NewStateProcessor(chainConfig, bc, engine)

	var err error
	bc.hc, err = NewHeaderChain(db, chainConfig, engine, bc.insertStopped)
	if err != nil {
		return nil, err
	}
	bc.genesisBlock = bc.GetBlockByNumber(0)
	if bc.genesisBlock == nil {
		return nil, ErrNoGenesis
	}

	bc.currentBlock.Store(nil)
	bc.currentSnapBlock.Store(nil)
	bc.currentFinalBlock.Store(nil)
	bc.currentSafeBlock.Store(nil)

	// Update chain info data metrics
	chainInfoGauge.Update(metrics.GaugeInfoValue{"chain_id": bc.chainConfig.ChainID.String()})

	// If Geth is initialized with an external ancient store, re-initialize the
	// missing chain indexes and chain flags. This procedure can survive crash
	// and can be resumed in next restart since chain flags are updated in last step.
	if bc.empty() {
		rawdb.InitDatabaseFromFreezer(bc.db)
	}
	// Load blockchain states from disk
	if err := bc.loadLastState(); err != nil {
		return nil, err
	}
	// Make sure the state associated with the block is available, or log out
	// if there is no available state, waiting for state sync.
	head := bc.CurrentBlock()
	if !bc.NoTries() && !bc.HasState(head.Root) {
		if head.Number.Uint64() == 0 {
			// The genesis state is missing, which is only possible in the path-based
			// scheme. This situation occurs when the initial state sync is not finished
			// yet, or the chain head is rewound below the pivot point. In both scenario,
			// there is no possible recovery approach except for rerunning a snap sync.
			// Do nothing here until the state syncer picks it up.
			log.Info("Genesis state is missing, wait state sync")
		} else {
			// Head state is missing, before the state recovery, find out the
			// disk layer point of snapshot(if it's enabled). Make sure the
			// rewound point is lower than disk layer.
			var diskRoot common.Hash
			if bc.cacheConfig.SnapshotLimit > 0 {
				diskRoot = rawdb.ReadSnapshotRoot(bc.db)
			}
			if bc.triedb.Scheme() == rawdb.PathScheme {
				recoverable, _ := bc.triedb.Recoverable(diskRoot)
				if !bc.HasState(diskRoot) && !recoverable {
					diskRoot = bc.triedb.Head()
				}
			}
			if diskRoot != (common.Hash{}) {
				log.Warn("Head state missing, repairing", "number", head.Number, "hash", head.Hash(), "snaproot", diskRoot)

				snapDisk, err := bc.setHeadBeyondRoot(head.Number.Uint64(), 0, diskRoot, true)
				if err != nil {
					return nil, err
				}
				// Chain rewound, persist old snapshot number to indicate recovery procedure
				if snapDisk != 0 {
					rawdb.WriteSnapshotRecoveryNumber(bc.db, snapDisk)
				}
			} else {
				log.Warn("Head state missing, repairing", "number", head.Number, "hash", head.Hash())
				if _, err := bc.setHeadBeyondRoot(head.Number.Uint64(), 0, common.Hash{}, true); err != nil {
					return nil, err
				}
			}
		}
	}
	// Ensure that a previous crash in SetHead doesn't leave extra ancients
	if frozen, err := bc.db.Ancients(); err == nil && frozen > 0 {
		var (
			needRewind bool
			low        uint64
		)
		// The head full block may be rolled back to a very low height due to
		// blockchain repair. If the head full block is even lower than the ancient
		// chain, truncate the ancient store.
		fullBlock := bc.CurrentBlock()
		if fullBlock != nil && fullBlock.Hash() != bc.genesisBlock.Hash() && fullBlock.Number.Uint64() < frozen-1 {
			needRewind = true
			low = fullBlock.Number.Uint64()
		}
		// In snap sync, it may happen that ancient data has been written to the
		// ancient store, but the LastFastBlock has not been updated, truncate the
		// extra data here.
		snapBlock := bc.CurrentSnapBlock()
		if snapBlock != nil && snapBlock.Number.Uint64() < frozen-1 {
			needRewind = true
			if snapBlock.Number.Uint64() < low || low == 0 {
				low = snapBlock.Number.Uint64()
			}
		}
		if needRewind {
			log.Error("Truncating ancient chain", "from", bc.CurrentHeader().Number.Uint64(), "to", low)
			if err := bc.SetHead(low); err != nil {
				return nil, err
			}
		}
	}
	// The first thing the node will do is reconstruct the verification data for
	// the head block (ethash cache or clique voting snapshot). Might as well do
	// it in advance.
	bc.engine.VerifyHeader(bc, bc.CurrentHeader())

	// Check the current state of the block hashes and make sure that we do not have any of the bad blocks in our chain
	for hash := range BadHashes {
		if header := bc.GetHeaderByHash(hash); header != nil {
			// get the canonical block corresponding to the offending header's number
			headerByNumber := bc.GetHeaderByNumber(header.Number.Uint64())
			// make sure the headerByNumber (if present) is in our current canonical chain
			if headerByNumber != nil && headerByNumber.Hash() == header.Hash() {
				log.Error("Found bad hash, rewinding chain", "number", header.Number, "hash", header.ParentHash)
				if err := bc.SetHead(header.Number.Uint64() - 1); err != nil {
					return nil, err
				}
				log.Error("Chain rewind was successful, resuming normal operation")
			}
		}
	}

	// Load any existing snapshot, regenerating it if loading failed
	if bc.cacheConfig.SnapshotLimit > 0 {
		// If the chain was rewound past the snapshot persistent layer (causing
		// a recovery block number to be persisted to disk), check if we're still
		// in recovery mode and in that case, don't invalidate the snapshot on a
		// head mismatch.
		var recover bool

		head := bc.CurrentBlock()
		if layer := rawdb.ReadSnapshotRecoveryNumber(bc.db); layer != nil && *layer >= head.Number.Uint64() {
			log.Warn("Enabling snapshot recovery", "chainhead", head.Number, "diskbase", *layer)
			recover = true
		}
		snapconfig := snapshot.Config{
			CacheSize:  bc.cacheConfig.SnapshotLimit,
			Recovery:   recover,
			NoBuild:    bc.cacheConfig.SnapshotNoBuild,
			AsyncBuild: !bc.cacheConfig.SnapshotWait,
			NoTries:    bc.stateCache.NoTries(),
		}
		bc.snaps, _ = snapshot.New(snapconfig, bc.db, bc.triedb, head.Root)
	}

	// Start future block processor.
	bc.wg.Add(1)
	go bc.updateFutureBlocks()

	// Rewind the chain in case of an incompatible config upgrade.
	if compat, ok := genesisErr.(*params.ConfigCompatError); ok {
		log.Warn("Rewinding chain to upgrade configuration", "err", compat)
		if compat.RewindToTime > 0 {
			bc.SetHeadWithTimestamp(compat.RewindToTime)
		} else {
			bc.SetHead(compat.RewindToBlock)
		}
		rawdb.WriteChainConfig(db, genesisHash, chainConfig)
	}
	// Start tx indexer/unindexer if required.
	if txLookupLimit != nil {
		bc.txLookupLimit = *txLookupLimit

		bc.wg.Add(1)
		go bc.maintainTxIndex()
	}
	return bc, nil
}

// empty returns an indicator whether the blockchain is empty.
// Note, it's a special case that we connect a non-empty ancient
// database with an empty node, so that we can plugin the ancient
// into node seamlessly.
func (bc *BlockChain) empty() bool {
	genesis := bc.genesisBlock.Hash()
	for _, hash := range []common.Hash{rawdb.ReadHeadBlockHash(bc.db), rawdb.ReadHeadHeaderHash(bc.db), rawdb.ReadHeadFastBlockHash(bc.db)} {
		if hash != genesis {
			return false
		}
	}
	return true
}

// loadLastState loads the last known chain state from the database. This method
// assumes that the chain manager mutex is held.
func (bc *BlockChain) loadLastState() error {
	// Restore the last known head block
	head := rawdb.ReadHeadBlockHash(bc.db)
	if head == (common.Hash{}) {
		// Corrupt or empty database, init from scratch
		log.Warn("Empty database, resetting chain")
		return bc.Reset()
	}
	// Make sure the entire head block is available
	headBlock := bc.GetBlockByHash(head)
	if headBlock == nil {
		// Corrupt or empty database, init from scratch
		log.Warn("Head block missing, resetting chain", "hash", head)
		return bc.Reset()
	}
	// Everything seems to be fine, set as the head block
	bc.currentBlock.Store(headBlock.Header())
	headBlockGauge.Update(int64(headBlock.NumberU64()))

	// Restore the last known head header
	headHeader := headBlock.Header()
	if head := rawdb.ReadHeadHeaderHash(bc.db); head != (common.Hash{}) {
		if header := bc.GetHeaderByHash(head); header != nil {
			headHeader = header
		}
	}
	bc.hc.SetCurrentHeader(headHeader)

	// Restore the last known head snap block
	bc.currentSnapBlock.Store(headBlock.Header())
	headFastBlockGauge.Update(int64(headBlock.NumberU64()))

	if head := rawdb.ReadHeadFastBlockHash(bc.db); head != (common.Hash{}) {
		if block := bc.GetBlockByHash(head); block != nil {
			bc.currentSnapBlock.Store(block.Header())
			headFastBlockGauge.Update(int64(block.NumberU64()))
		}
	}

	// Restore the last known finalized block and safe block
	// Note: the safe block is not stored on disk and it is set to the last
	// known finalized block on startup
	if head := rawdb.ReadFinalizedBlockHash(bc.db); head != (common.Hash{}) {
		if block := bc.GetBlockByHash(head); block != nil {
			bc.currentFinalBlock.Store(block.Header())
			headFinalizedBlockGauge.Update(int64(block.NumberU64()))
			bc.currentSafeBlock.Store(block.Header())
			headSafeBlockGauge.Update(int64(block.NumberU64()))
		}
	}
	// Issue a status log for the user
	var (
		currentSnapBlock  = bc.CurrentSnapBlock()
		currentFinalBlock = bc.CurrentFinalBlock()

		headerTd = bc.GetTd(headHeader.Hash(), headHeader.Number.Uint64())
		blockTd  = bc.GetTd(headBlock.Hash(), headBlock.NumberU64())
	)
	if headHeader.Hash() != headBlock.Hash() {
		log.Info("Loaded most recent local header", "number", headHeader.Number, "hash", headHeader.Hash(), "td", headerTd, "age", common.PrettyAge(time.Unix(int64(headHeader.Time), 0)))
	}
	log.Info("Loaded most recent local block", "number", headBlock.Number(), "hash", headBlock.Hash(), "td", blockTd, "age", common.PrettyAge(time.Unix(int64(headBlock.Time()), 0)))
	if headBlock.Hash() != currentSnapBlock.Hash() {
		snapTd := bc.GetTd(currentSnapBlock.Hash(), currentSnapBlock.Number.Uint64())
		log.Info("Loaded most recent local snap block", "number", currentSnapBlock.Number, "hash", currentSnapBlock.Hash(), "td", snapTd, "age", common.PrettyAge(time.Unix(int64(currentSnapBlock.Time), 0)))
	}
	if currentFinalBlock != nil {
		finalTd := bc.GetTd(currentFinalBlock.Hash(), currentFinalBlock.Number.Uint64())
		log.Info("Loaded most recent local finalized block", "number", currentFinalBlock.Number, "hash", currentFinalBlock.Hash(), "td", finalTd, "age", common.PrettyAge(time.Unix(int64(currentFinalBlock.Time), 0)))
	}
	if pivot := rawdb.ReadLastPivotNumber(bc.db); pivot != nil {
		log.Info("Loaded last snap-sync pivot marker", "number", *pivot)
	}
	return nil
}

// SetHead rewinds the local chain to a new head. Depending on whether the node
// was snap synced or full synced and in which state, the method will try to
// delete minimal data from disk whilst retaining chain consistency.
func (bc *BlockChain) SetHead(head uint64) error {
	if _, err := bc.setHeadBeyondRoot(head, 0, common.Hash{}, false); err != nil {
		return err
	}
	// Send chain head event to update the transaction pool
	header := bc.CurrentBlock()
	block := bc.GetBlock(header.Hash(), header.Number.Uint64())
	if block == nil {
		// This should never happen. In practice, previously currentBlock
		// contained the entire block whereas now only a "marker", so there
		// is an ever so slight chance for a race we should handle.
		log.Error("Current block not found in database", "block", header.Number, "hash", header.Hash())
		return fmt.Errorf("current block missing: #%d [%x..]", header.Number, header.Hash().Bytes()[:4])
	}
	bc.chainHeadFeed.Send(ChainHeadEvent{Block: block})
	return nil
}

// SetHeadWithTimestamp rewinds the local chain to a new head that has at max
// the given timestamp. Depending on whether the node was snap synced or full
// synced and in which state, the method will try to delete minimal data from
// disk whilst retaining chain consistency.
func (bc *BlockChain) SetHeadWithTimestamp(timestamp uint64) error {
	if _, err := bc.setHeadBeyondRoot(0, timestamp, common.Hash{}, false); err != nil {
		return err
	}
	// Send chain head event to update the transaction pool
	header := bc.CurrentBlock()
	block := bc.GetBlock(header.Hash(), header.Number.Uint64())
	if block == nil {
		// This should never happen. In practice, previously currentBlock
		// contained the entire block whereas now only a "marker", so there
		// is an ever so slight chance for a race we should handle.
		log.Error("Current block not found in database", "block", header.Number, "hash", header.Hash())
		return fmt.Errorf("current block missing: #%d [%x..]", header.Number, header.Hash().Bytes()[:4])
	}
	bc.chainHeadFeed.Send(ChainHeadEvent{Block: block})
	return nil
}

// SetFinalized sets the finalized block.
func (bc *BlockChain) SetFinalized(header *types.Header) {
	bc.currentFinalBlock.Store(header)
	if header != nil {
		rawdb.WriteFinalizedBlockHash(bc.db, header.Hash())
		headFinalizedBlockGauge.Update(int64(header.Number.Uint64()))
	} else {
		rawdb.WriteFinalizedBlockHash(bc.db, common.Hash{})
		headFinalizedBlockGauge.Update(0)
	}
}

// SetSafe sets the safe block.
func (bc *BlockChain) SetSafe(header *types.Header) {
	bc.currentSafeBlock.Store(header)
	if header != nil {
		headSafeBlockGauge.Update(int64(header.Number.Uint64()))
	} else {
		headSafeBlockGauge.Update(0)
	}
}

// setHeadBeyondRoot rewinds the local chain to a new head with the extra condition
// that the rewind must pass the specified state root. This method is meant to be
// used when rewinding with snapshots enabled to ensure that we go back further than
// persistent disk layer. Depending on whether the node was snap synced or full, and
// in which state, the method will try to delete minimal data from disk whilst
// retaining chain consistency.
//
// The method also works in timestamp mode if `head == 0` but `time != 0`. In that
// case blocks are rolled back until the new head becomes older or equal to the
// requested time. If both `head` and `time` is 0, the chain is rewound to genesis.
//
// The method returns the block number where the requested root cap was found.
func (bc *BlockChain) setHeadBeyondRoot(head uint64, time uint64, root common.Hash, repair bool) (uint64, error) {
	if !bc.chainmu.TryLock() {
		return 0, errChainStopped
	}
	defer bc.chainmu.Unlock()

	// Track the block number of the requested root hash
	var rootNumber uint64 // (no root == always 0)

	// Retrieve the last pivot block to short circuit rollbacks beyond it and the
	// current freezer limit to start nuking id underflown
	pivot := rawdb.ReadLastPivotNumber(bc.db)
	frozen, _ := bc.db.Ancients()

	updateFn := func(db ethdb.KeyValueWriter, header *types.Header) (*types.Header, bool) {
		// Rewind the blockchain, ensuring we don't end up with a stateless head
		// block. Note, depth equality is permitted to allow using SetHead as a
		// chain reparation mechanism without deleting any data!
		if currentBlock := bc.CurrentBlock(); currentBlock != nil && header.Number.Uint64() <= currentBlock.Number.Uint64() {
			newHeadBlock := bc.GetBlock(header.Hash(), header.Number.Uint64())
			if newHeadBlock == nil {
				log.Error("Gap in the chain, rewinding to genesis", "number", header.Number, "hash", header.Hash())
				newHeadBlock = bc.genesisBlock
			} else {
				// Block exists, keep rewinding until we find one with state,
				// keeping rewinding until we exceed the optional threshold
				// root hash
				beyondRoot := (root == common.Hash{}) // Flag whether we're beyond the requested root (no root, always true)

				for {
					// If a root threshold was requested but not yet crossed, check
					if root != (common.Hash{}) && !beyondRoot && newHeadBlock.Root() == root {
						beyondRoot, rootNumber = true, newHeadBlock.NumberU64()
					}
					if !bc.HasState(newHeadBlock.Root()) && !bc.stateRecoverable(newHeadBlock.Root()) {
						log.Trace("Block state missing, rewinding further", "number", newHeadBlock.NumberU64(), "hash", newHeadBlock.Hash())
						if pivot == nil || newHeadBlock.NumberU64() > *pivot {
							parent := bc.GetBlock(newHeadBlock.ParentHash(), newHeadBlock.NumberU64()-1)
							if parent != nil {
								newHeadBlock = parent
								continue
							}
							log.Error("Missing block in the middle, aiming genesis", "number", newHeadBlock.NumberU64()-1, "hash", newHeadBlock.ParentHash())
							newHeadBlock = bc.genesisBlock
						} else {
							log.Trace("Rewind passed pivot, aiming genesis", "number", newHeadBlock.NumberU64(), "hash", newHeadBlock.Hash(), "pivot", *pivot)
							newHeadBlock = bc.genesisBlock
						}
					}
					if beyondRoot || newHeadBlock.NumberU64() == 0 {
						if !bc.HasState(newHeadBlock.Root()) && bc.stateRecoverable(newHeadBlock.Root()) {
							// Rewind to a block with recoverable state. If the state is
							// missing, run the state recovery here.
							if err := bc.triedb.Recover(newHeadBlock.Root()); err != nil {
								log.Crit("Failed to rollback state", "err", err) // Shouldn't happen
							}
							log.Debug("Rewound to block with state", "number", newHeadBlock.NumberU64(), "hash", newHeadBlock.Hash())
						}
						break
					}
					log.Debug("Skipping block with threshold state", "number", newHeadBlock.NumberU64(), "hash", newHeadBlock.Hash(), "root", newHeadBlock.Root())
					newHeadBlock = bc.GetBlock(newHeadBlock.ParentHash(), newHeadBlock.NumberU64()-1) // Keep rewinding
				}
			}
			rawdb.WriteHeadBlockHash(db, newHeadBlock.Hash())

			// Degrade the chain markers if they are explicitly reverted.
			// In theory we should update all in-memory markers in the
			// last step, however the direction of SetHead is from high
			// to low, so it's safe to update in-memory markers directly.
			bc.currentBlock.Store(newHeadBlock.Header())
			headBlockGauge.Update(int64(newHeadBlock.NumberU64()))

			// The head state is missing, which is only possible in the path-based
			// scheme. This situation occurs when the chain head is rewound below
			// the pivot point. In this scenario, there is no possible recovery
			// approach except for rerunning a snap sync. Do nothing here until the
			// state syncer picks it up.
			if !bc.HasState(newHeadBlock.Root()) {
				log.Info("Chain is stateless, wait state sync", "number", newHeadBlock.Number(), "hash", newHeadBlock.Hash())
			}
		}
		// Rewind the snap block in a simpleton way to the target head
		if currentSnapBlock := bc.CurrentSnapBlock(); currentSnapBlock != nil && header.Number.Uint64() < currentSnapBlock.Number.Uint64() {
			newHeadSnapBlock := bc.GetBlock(header.Hash(), header.Number.Uint64())
			// If either blocks reached nil, reset to the genesis state
			if newHeadSnapBlock == nil {
				newHeadSnapBlock = bc.genesisBlock
			}
			rawdb.WriteHeadFastBlockHash(db, newHeadSnapBlock.Hash())

			// Degrade the chain markers if they are explicitly reverted.
			// In theory we should update all in-memory markers in the
			// last step, however the direction of SetHead is from high
			// to low, so it's safe the update in-memory markers directly.
			bc.currentSnapBlock.Store(newHeadSnapBlock.Header())
			headFastBlockGauge.Update(int64(newHeadSnapBlock.NumberU64()))
		}
		var (
			headHeader = bc.CurrentBlock()
			headNumber = headHeader.Number.Uint64()
		)
		// If setHead underflown the freezer threshold and the block processing
		// intent afterwards is full block importing, delete the chain segment
		// between the stateful-block and the sethead target.
		var wipe bool
		if headNumber+1 < frozen {
			wipe = pivot == nil || headNumber >= *pivot
		}
		return headHeader, wipe // Only force wipe if full synced
	}
	// Rewind the header chain, deleting all block bodies until then
	delFn := func(db ethdb.KeyValueWriter, hash common.Hash, num uint64) {
		// Ignore the error here since light client won't hit this path
		frozen, _ := bc.db.Ancients()
		if num+1 <= frozen {
			// Truncate all relative data(header, total difficulty, body, receipt
			// and canonical hash) from ancient store.
			if _, err := bc.db.TruncateHead(num); err != nil {
				log.Crit("Failed to truncate ancient data", "number", num, "err", err)
			}
			// Remove the hash <-> number mapping from the active store.
			rawdb.DeleteHeaderNumber(db, hash)
		} else {
			// Remove relative body and receipts from the active store.
			// The header, total difficulty and canonical hash will be
			// removed in the hc.SetHead function.
			rawdb.DeleteBody(db, hash, num)
			rawdb.DeleteReceipts(db, hash, num)
		}
		// Todo(rjl493456442) txlookup, bloombits, etc
	}
	// If SetHead was only called as a chain reparation method, try to skip
	// touching the header chain altogether, unless the freezer is broken
	if repair {
		if target, force := updateFn(bc.db, bc.CurrentBlock()); force {
			bc.hc.SetHead(target.Number.Uint64(), updateFn, delFn)
		}
	} else {
		// Rewind the chain to the requested head and keep going backwards until a
		// block with a state is found or snap sync pivot is passed
		if time > 0 {
			log.Warn("Rewinding blockchain to timestamp", "target", time)
			bc.hc.SetHeadWithTimestamp(time, updateFn, delFn)
		} else {
			log.Warn("Rewinding blockchain to block", "target", head)
			bc.hc.SetHead(head, updateFn, delFn)
		}
	}
	// Clear out any stale content from the caches
	bc.bodyCache.Purge()
	bc.bodyRLPCache.Purge()
	bc.receiptsCache.Purge()
	bc.blockCache.Purge()
	bc.txLookupCache.Purge()
	bc.miningReceiptsCache.Purge()
	bc.miningTxLogsCache.Purge()
	bc.miningStateCache.Purge()
	bc.futureBlocks.Purge()

	// Clear safe block, finalized block if needed
	if safe := bc.CurrentSafeBlock(); safe != nil && head < safe.Number.Uint64() {
		log.Warn("SetHead invalidated safe block")
		bc.SetSafe(nil)
	}
	if finalized := bc.CurrentFinalBlock(); finalized != nil && head < finalized.Number.Uint64() {
		log.Error("SetHead invalidated finalized block")
		bc.SetFinalized(nil)
	}
	return rootNumber, bc.loadLastState()
}

// SnapSyncCommitHead sets the current head block to the one defined by the hash
// irrelevant what the chain contents were prior.
func (bc *BlockChain) SnapSyncCommitHead(hash common.Hash) error {
	// Make sure that both the block as well at its state trie exists
	block := bc.GetBlockByHash(hash)
	if block == nil {
		return fmt.Errorf("non existent block [%x..]", hash[:4])
	}
	// Reset the trie database with the fresh snap synced state.
	root := block.Root()
	if bc.triedb.Scheme() == rawdb.PathScheme {
		if err := bc.triedb.Enable(root); err != nil {
			return err
		}
	}
	if !bc.NoTries() && !bc.HasState(root) {
		return fmt.Errorf("non existent state [%x..]", root[:4])
	}
	// If all checks out, manually set the head block.
	if !bc.chainmu.TryLock() {
		return errChainStopped
	}
	bc.currentBlock.Store(block.Header())
	headBlockGauge.Update(int64(block.NumberU64()))
	bc.chainmu.Unlock()

	// Destroy any existing state snapshot and regenerate it in the background,
	// also resuming the normal maintenance of any previously paused snapshot.
	if bc.snaps != nil {
		bc.snaps.Rebuild(root)
	}
	log.Info("Committed new head block", "number", block.Number(), "hash", hash)
	return nil
}

// Reset purges the entire blockchain, restoring it to its genesis state.
func (bc *BlockChain) Reset() error {
	return bc.ResetWithGenesisBlock(bc.genesisBlock)
}

// ResetWithGenesisBlock purges the entire blockchain, restoring it to the
// specified genesis state.
func (bc *BlockChain) ResetWithGenesisBlock(genesis *types.Block) error {
	// Dump the entire block chain and purge the caches
	if err := bc.SetHead(0); err != nil {
		return err
	}
	if !bc.chainmu.TryLock() {
		return errChainStopped
	}
	defer bc.chainmu.Unlock()

	// Prepare the genesis block and reinitialise the chain
	batch := bc.db.NewBatch()
	rawdb.WriteTd(batch, genesis.Hash(), genesis.NumberU64(), genesis.Difficulty())
	rawdb.WriteBlock(batch, genesis)
	if err := batch.Write(); err != nil {
		log.Crit("Failed to write genesis block", "err", err)
	}
	bc.writeHeadBlock(genesis)

	// Last update all in-memory chain markers
	bc.genesisBlock = genesis
	bc.currentBlock.Store(bc.genesisBlock.Header())
	headBlockGauge.Update(int64(bc.genesisBlock.NumberU64()))
	bc.hc.SetGenesis(bc.genesisBlock.Header())
	bc.hc.SetCurrentHeader(bc.genesisBlock.Header())
	bc.currentSnapBlock.Store(bc.genesisBlock.Header())
	headFastBlockGauge.Update(int64(bc.genesisBlock.NumberU64()))
	return nil
}

// Export writes the active chain to the given writer.
func (bc *BlockChain) Export(w io.Writer) error {
	return bc.ExportN(w, uint64(0), bc.CurrentBlock().Number.Uint64())
}

// ExportN writes a subset of the active chain to the given writer.
func (bc *BlockChain) ExportN(w io.Writer, first uint64, last uint64) error {
	if first > last {
		return fmt.Errorf("export failed: first (%d) is greater than last (%d)", first, last)
	}
	log.Info("Exporting batch of blocks", "count", last-first+1)

	var (
		parentHash common.Hash
		start      = time.Now()
		reported   = time.Now()
	)
	for nr := first; nr <= last; nr++ {
		block := bc.GetBlockByNumber(nr)
		if block == nil {
			return fmt.Errorf("export failed on #%d: not found", nr)
		}
		if nr > first && block.ParentHash() != parentHash {
			return errors.New("export failed: chain reorg during export")
		}
		parentHash = block.Hash()
		if err := block.EncodeRLP(w); err != nil {
			return err
		}
		if time.Since(reported) >= statsReportLimit {
			log.Info("Exporting blocks", "exported", block.NumberU64()-first, "elapsed", common.PrettyDuration(time.Since(start)))
			reported = time.Now()
		}
	}
	return nil
}

// writeHeadBlock injects a new head block into the current block chain. This method
// assumes that the block is indeed a true head. It will also reset the head
// header and the head snap sync block to this very same block if they are older
// or if they are on a different side chain.
//
// Note, this function assumes that the `mu` mutex is held!
func (bc *BlockChain) writeHeadBlock(block *types.Block) {
	// Add the block to the canonical chain number scheme and mark as the head
	batch := bc.db.NewBatch()
	rawdb.WriteHeadHeaderHash(batch, block.Hash())
	rawdb.WriteHeadFastBlockHash(batch, block.Hash())
	rawdb.WriteCanonicalHash(batch, block.Hash(), block.NumberU64())
	rawdb.WriteTxLookupEntriesByBlock(batch, block)
	rawdb.WriteHeadBlockHash(batch, block.Hash())

	// Flush the whole batch into the disk, exit the node if failed
	if err := batch.Write(); err != nil {
		log.Crit("Failed to update chain indexes and markers", "err", err)
	}
	// Update all in-memory chain markers in the last step
	bc.hc.SetCurrentHeader(block.Header())

	bc.currentSnapBlock.Store(block.Header())
	headFastBlockGauge.Update(int64(block.NumberU64()))

	bc.currentBlock.Store(block.Header())
	headBlockGauge.Update(int64(block.NumberU64()))
}

// stopWithoutSaving stops the blockchain service. If any imports are currently in progress
// it will abort them using the procInterrupt. This method stops all running
// goroutines, but does not do all the post-stop work of persisting data.
// OBS! It is generally recommended to use the Stop method!
// This method has been exposed to allow tests to stop the blockchain while simulating
// a crash.
func (bc *BlockChain) stopWithoutSaving() {
	if !bc.stopping.CompareAndSwap(false, true) {
		return
	}

	// Unsubscribe all subscriptions registered from blockchain.
	bc.scope.Close()

	// Signal shutdown to all goroutines.
	close(bc.quit)
	bc.StopInsert()

	// Now wait for all chain modifications to end and persistent goroutines to exit.
	//
	// Note: Close waits for the mutex to become available, i.e. any running chain
	// modification will have exited when Close returns. Since we also called StopInsert,
	// the mutex should become available quickly. It cannot be taken again after Close has
	// returned.
	bc.chainmu.Close()
	bc.wg.Wait()
}

// Stop stops the blockchain service. If any imports are currently in progress
// it will abort them using the procInterrupt.
func (bc *BlockChain) Stop() {
	bc.stopWithoutSaving()

	// Ensure that the entirety of the state snapshot is journaled to disk.
	var snapBase common.Hash
	if bc.snaps != nil {
		var err error
		if snapBase, err = bc.snaps.Journal(bc.CurrentBlock().Root); err != nil {
			log.Error("Failed to journal state snapshot", "err", err)
		}
	}
	if bc.triedb.Scheme() == rawdb.PathScheme {
		// Ensure that the in-memory trie nodes are journaled to disk properly.
		if err := bc.triedb.Journal(bc.CurrentBlock().Root); err != nil {
			log.Info("Failed to journal in-memory trie nodes", "err", err)
		}
	} else {
		// Ensure the state of a recent block is also stored to disk before exiting.
		// We're writing three different states to catch different restart scenarios:
		//  - HEAD:     So we don't need to reprocess any blocks in the general case
		//  - HEAD-1:   So we don't do large reorgs if our HEAD becomes an uncle
		//  - HEAD-127: So we have a hard limit on the number of blocks reexecuted
		if !bc.cacheConfig.TrieDirtyDisabled {
			triedb := bc.triedb

			for _, offset := range []uint64{0, 1, TriesInMemory - 1} {
				if number := bc.CurrentBlock().Number.Uint64(); number > offset {
					recent := bc.GetBlockByNumber(number - offset)

					log.Info("Writing cached state to disk", "block", recent.Number(), "hash", recent.Hash(), "root", recent.Root())
					if err := triedb.Commit(recent.Root(), true); err != nil {
						log.Error("Failed to commit recent state trie", "err", err)
					}
				}
			}
			if snapBase != (common.Hash{}) {
				log.Info("Writing snapshot state to disk", "root", snapBase)
				if err := triedb.Commit(snapBase, true); err != nil {
					log.Error("Failed to commit recent state trie", "err", err)
				}
			}
			for !bc.triegc.Empty() {
				triedb.Dereference(bc.triegc.PopItem())
			}
			if _, nodes, _, _ := triedb.Size(); nodes != 0 { // all memory is contained within the nodes return for hashdb
				log.Error("Dangling trie nodes after full cleanup")
			}
		}
	}
	// Close the trie database, release all the held resources as the last step.
	if err := bc.triedb.Close(); err != nil {
		log.Error("Failed to close trie database", "err", err)
	}
	log.Info("Blockchain stopped")
}

// StopInsert interrupts all insertion methods, causing them to return
// errInsertionInterrupted as soon as possible. Insertion is permanently disabled after
// calling this method.
func (bc *BlockChain) StopInsert() {
	bc.procInterrupt.Store(true)
}

// insertStopped returns true after StopInsert has been called.
func (bc *BlockChain) insertStopped() bool {
	return bc.procInterrupt.Load()
}

func (bc *BlockChain) procFutureBlocks() {
	blocks := make([]*types.Block, 0, bc.futureBlocks.Len())
	for _, hash := range bc.futureBlocks.Keys() {
		if block, exist := bc.futureBlocks.Peek(hash); exist {
			blocks = append(blocks, block)
		}
	}
	if len(blocks) > 0 {
		slices.SortFunc(blocks, func(a, b *types.Block) int {
			return a.Number().Cmp(b.Number())
		})
		// Insert one by one as chain insertion needs contiguous ancestry between blocks
		for i := range blocks {
			bc.InsertChain(blocks[i : i+1])
		}
	}
}

// CacheMiningReceipts cache receipts in memory
func (bc *BlockChain) CacheMiningReceipts(hash common.Hash, receipts types.Receipts) {
	bc.miningReceiptsCache.Add(hash, receipts)
}

// CacheMiningTxLogs cache tx logs in memory
func (bc *BlockChain) CacheMiningTxLogs(hash common.Hash, logs []*types.Log) {
	bc.miningTxLogsCache.Add(hash, logs)
}

// CacheMiningState cache mining state in memory
func (bc *BlockChain) CacheMiningState(hash common.Hash, state *state.StateDB) {
	bc.miningStateCache.Add(hash, state)
}

// WriteStatus status of write
type WriteStatus byte

const (
	NonStatTy WriteStatus = iota
	CanonStatTy
	SideStatTy
)

// InsertReceiptChain attempts to complete an already existing header chain with
// transaction and receipt data.
func (bc *BlockChain) InsertReceiptChain(blockChain types.Blocks, receiptChain []types.Receipts, ancientLimit uint64) (int, error) {
	// We don't require the chainMu here since we want to maximize the
	// concurrency of header insertion and receipt insertion.
	bc.wg.Add(1)
	defer bc.wg.Done()

	var (
		ancientBlocks, liveBlocks     types.Blocks
		ancientReceipts, liveReceipts []types.Receipts
	)
	// Do a sanity check that the provided chain is actually ordered and linked
	for i, block := range blockChain {
		if i != 0 {
			prev := blockChain[i-1]
			if block.NumberU64() != prev.NumberU64()+1 || block.ParentHash() != prev.Hash() {
				log.Error("Non contiguous receipt insert",
					"number", block.Number(), "hash", block.Hash(), "parent", block.ParentHash(),
					"prevnumber", prev.Number(), "prevhash", prev.Hash())
				return 0, fmt.Errorf("non contiguous insert: item %d is #%d [%x..], item %d is #%d [%x..] (parent [%x..])",
					i-1, prev.NumberU64(), prev.Hash().Bytes()[:4],
					i, block.NumberU64(), block.Hash().Bytes()[:4], block.ParentHash().Bytes()[:4])
			}
		}
		if block.NumberU64() <= ancientLimit {
			ancientBlocks, ancientReceipts = append(ancientBlocks, block), append(ancientReceipts, receiptChain[i])
		} else {
			liveBlocks, liveReceipts = append(liveBlocks, block), append(liveReceipts, receiptChain[i])
		}

		// Here we also validate that blob transactions in the block do not contain a sidecar.
		// While the sidecar does not affect the block hash / tx hash, sending blobs within a block is not allowed.
		for txIndex, tx := range block.Transactions() {
			if tx.Type() == types.BlobTxType && tx.BlobTxSidecar() != nil {
				return 0, fmt.Errorf("block #%d contains unexpected blob sidecar in tx at index %d", block.NumberU64(), txIndex)
			}
		}
	}

	var (
		stats = struct{ processed, ignored int32 }{}
		start = time.Now()
		size  = int64(0)
	)

	// updateHead updates the head snap sync block if the inserted blocks are better
	// and returns an indicator whether the inserted blocks are canonical.
	updateHead := func(head *types.Block) bool {
		if !bc.chainmu.TryLock() {
			return false
		}
		defer bc.chainmu.Unlock()

		// Rewind may have occurred, skip in that case.
		if bc.CurrentHeader().Number.Cmp(head.Number()) >= 0 {
			reorg, err := bc.forker.ReorgNeeded(bc.CurrentSnapBlock(), head.Header())
			if err != nil {
				log.Warn("Reorg failed", "err", err)
				return false
			} else if !reorg {
				return false
			}
			rawdb.WriteHeadFastBlockHash(bc.db, head.Hash())
			bc.currentSnapBlock.Store(head.Header())
			headFastBlockGauge.Update(int64(head.NumberU64()))
			return true
		}
		return false
	}
	// writeAncient writes blockchain and corresponding receipt chain into ancient store.
	//
	// this function only accepts canonical chain data. All side chain will be reverted
	// eventually.
	writeAncient := func(blockChain types.Blocks, receiptChain []types.Receipts) (int, error) {
		first := blockChain[0]
		last := blockChain[len(blockChain)-1]

		// Ensure genesis is in ancients.
		if first.NumberU64() == 1 {
			if frozen, _ := bc.db.Ancients(); frozen == 0 {
				b := bc.genesisBlock
				td := bc.genesisBlock.Difficulty()
				writeSize, err := rawdb.WriteAncientBlocks(bc.db, []*types.Block{b}, []types.Receipts{nil}, td)
				size += writeSize
				if err != nil {
					log.Error("Error writing genesis to ancients", "err", err)
					return 0, err
				}
				log.Info("Wrote genesis to ancients")
			}
		}
		// Before writing the blocks to the ancients, we need to ensure that
		// they correspond to the what the headerchain 'expects'.
		// We only check the last block/header, since it's a contiguous chain.
		if !bc.HasHeader(last.Hash(), last.NumberU64()) {
			return 0, fmt.Errorf("containing header #%d [%x..] unknown", last.Number(), last.Hash().Bytes()[:4])
		}

		// Write all chain data to ancients.
		td := bc.GetTd(first.Hash(), first.NumberU64())
		writeSize, err := rawdb.WriteAncientBlocks(bc.db, blockChain, receiptChain, td)
		size += writeSize
		if err != nil {
			log.Error("Error importing chain data to ancients", "err", err)
			return 0, err
		}

		// Write tx indices if any condition is satisfied:
		// * If user requires to reserve all tx indices(txlookuplimit=0)
		// * If all ancient tx indices are required to be reserved(txlookuplimit is even higher than ancientlimit)
		// * If block number is large enough to be regarded as a recent block
		// It means blocks below the ancientLimit-txlookupLimit won't be indexed.
		//
		// But if the `TxIndexTail` is not nil, e.g. Geth is initialized with
		// an external ancient database, during the setup, blockchain will start
		// a background routine to re-indexed all indices in [ancients - txlookupLimit, ancients)
		// range. In this case, all tx indices of newly imported blocks should be
		// generated.
		batch := bc.db.NewBatch()
		for i, block := range blockChain {
			if bc.txLookupLimit == 0 || ancientLimit <= bc.txLookupLimit || block.NumberU64() >= ancientLimit-bc.txLookupLimit {
				rawdb.WriteTxLookupEntriesByBlock(batch, block)
			} else if rawdb.ReadTxIndexTail(bc.db) != nil {
				rawdb.WriteTxLookupEntriesByBlock(batch, block)
			}
			stats.processed++

			if batch.ValueSize() > ethdb.IdealBatchSize || i == len(blockChain)-1 {
				size += int64(batch.ValueSize())
				if err = batch.Write(); err != nil {
					snapBlock := bc.CurrentSnapBlock().Number.Uint64()
					if _, err := bc.db.TruncateHead(snapBlock + 1); err != nil {
						log.Error("Can't truncate ancient store after failed insert", "err", err)
					}
					return 0, err
				}
				batch.Reset()
			}
		}

		// Sync the ancient store explicitly to ensure all data has been flushed to disk.
		if err := bc.db.Sync(); err != nil {
			return 0, err
		}
		// Update the current snap block because all block data is now present in DB.
		previousSnapBlock := bc.CurrentSnapBlock().Number.Uint64()
		if !updateHead(blockChain[len(blockChain)-1]) {
			// We end up here if the header chain has reorg'ed, and the blocks/receipts
			// don't match the canonical chain.
			if _, err := bc.db.TruncateHead(previousSnapBlock + 1); err != nil {
				log.Error("Can't truncate ancient store after failed insert", "err", err)
			}
			return 0, errSideChainReceipts
		}

		// Delete block data from the main database.
		batch.Reset()
		canonHashes := make(map[common.Hash]struct{})
		for _, block := range blockChain {
			canonHashes[block.Hash()] = struct{}{}
			if block.NumberU64() == 0 {
				continue
			}
			rawdb.DeleteCanonicalHash(batch, block.NumberU64())
			rawdb.DeleteBlockWithoutNumber(batch, block.Hash(), block.NumberU64())
		}
		// Delete side chain hash-to-number mappings.
		for _, nh := range rawdb.ReadAllHashesInRange(bc.db, first.NumberU64(), last.NumberU64()) {
			if _, canon := canonHashes[nh.Hash]; !canon {
				rawdb.DeleteHeader(batch, nh.Hash, nh.Number)
			}
		}
		if err := batch.Write(); err != nil {
			return 0, err
		}
		return 0, nil
	}

	// writeLive writes blockchain and corresponding receipt chain into active store.
	writeLive := func(blockChain types.Blocks, receiptChain []types.Receipts) (int, error) {
		skipPresenceCheck := false
		batch := bc.db.NewBatch()
		for i, block := range blockChain {
			// Short circuit insertion if shutting down or processing failed
			if bc.insertStopped() {
				return 0, errInsertionInterrupted
			}
			// Short circuit if the owner header is unknown
			if !bc.HasHeader(block.Hash(), block.NumberU64()) {
				return i, fmt.Errorf("containing header #%d [%x..] unknown", block.Number(), block.Hash().Bytes()[:4])
			}
			if !skipPresenceCheck {
				// Ignore if the entire data is already known
				if bc.HasBlock(block.Hash(), block.NumberU64()) {
					stats.ignored++
					continue
				} else {
					// If block N is not present, neither are the later blocks.
					// This should be true, but if we are mistaken, the shortcut
					// here will only cause overwriting of some existing data
					skipPresenceCheck = true
				}
			}
			// Write all the data out into the database
			rawdb.WriteBody(batch, block.Hash(), block.NumberU64(), block.Body())
			rawdb.WriteReceipts(batch, block.Hash(), block.NumberU64(), receiptChain[i])
			rawdb.WriteTxLookupEntriesByBlock(batch, block) // Always write tx indices for live blocks, we assume they are needed

			// Write everything belongs to the blocks into the database. So that
			// we can ensure all components of body is completed(body, receipts,
			// tx indexes)
			if batch.ValueSize() >= ethdb.IdealBatchSize {
				if err := batch.Write(); err != nil {
					return 0, err
				}
				size += int64(batch.ValueSize())
				batch.Reset()
			}
			stats.processed++
		}
		// Write everything belongs to the blocks into the database. So that
		// we can ensure all components of body is completed(body, receipts,
		// tx indexes)
		if batch.ValueSize() > 0 {
			size += int64(batch.ValueSize())
			if err := batch.Write(); err != nil {
				return 0, err
			}
		}
		updateHead(blockChain[len(blockChain)-1])
		return 0, nil
	}

	// Write downloaded chain data and corresponding receipt chain data
	if len(ancientBlocks) > 0 {
		if n, err := writeAncient(ancientBlocks, ancientReceipts); err != nil {
			if err == errInsertionInterrupted {
				return 0, nil
			}
			return n, err
		}
	}
	// Write the tx index tail (block number from where we index) before write any live blocks
	if len(liveBlocks) > 0 && liveBlocks[0].NumberU64() == ancientLimit+1 {
		// The tx index tail can only be one of the following two options:
		// * 0: all ancient blocks have been indexed
		// * ancient-limit: the indices of blocks before ancient-limit are ignored
		if tail := rawdb.ReadTxIndexTail(bc.db); tail == nil {
			if bc.txLookupLimit == 0 || ancientLimit <= bc.txLookupLimit {
				rawdb.WriteTxIndexTail(bc.db, 0)
			} else {
				rawdb.WriteTxIndexTail(bc.db, ancientLimit-bc.txLookupLimit)
			}
		}
	}
	if len(liveBlocks) > 0 {
		if n, err := writeLive(liveBlocks, liveReceipts); err != nil {
			if err == errInsertionInterrupted {
				return 0, nil
			}
			return n, err
		}
	}

	head := blockChain[len(blockChain)-1]
	context := []interface{}{
		"count", stats.processed, "elapsed", common.PrettyDuration(time.Since(start)),
		"number", head.Number(), "hash", head.Hash(), "age", common.PrettyAge(time.Unix(int64(head.Time()), 0)),
		"size", common.StorageSize(size),
	}
	if stats.ignored > 0 {
		context = append(context, []interface{}{"ignored", stats.ignored}...)
	}
	log.Debug("Imported new block receipts", context...)

	return 0, nil
}

// writeBlockWithoutState writes only the block and its metadata to the database,
// but does not write any state. This is used to construct competing side forks
// up to the point where they exceed the canonical total difficulty.
func (bc *BlockChain) writeBlockWithoutState(block *types.Block, td *big.Int) (err error) {
	if bc.insertStopped() {
		return errInsertionInterrupted
	}

	batch := bc.db.NewBatch()
	rawdb.WriteTd(batch, block.Hash(), block.NumberU64(), td)
	rawdb.WriteBlock(batch, block)
	if err := batch.Write(); err != nil {
		log.Crit("Failed to write block into disk", "err", err)
	}
	return nil
}

// writeKnownBlock updates the head block flag with a known block
// and introduces chain reorg if necessary.
func (bc *BlockChain) writeKnownBlock(block *types.Block) error {
	current := bc.CurrentBlock()
	if block.ParentHash() != current.Hash() {
		if err := bc.reorg(current, block); err != nil {
			return err
		}
	}
	bc.writeHeadBlock(block)
	return nil
}

// writeBlockWithState writes block, metadata and corresponding state data to the
// database.
func (bc *BlockChain) writeBlockWithState(block *types.Block, receipts []*types.Receipt, state *state.StateDB) error {
	// Calculate the total difficulty of the block
	ptd := bc.GetTd(block.ParentHash(), block.NumberU64()-1)
	if ptd == nil {
		return consensus.ErrUnknownAncestor
	}
	// Make sure no inconsistent state is leaked during insertion
	externTd := new(big.Int).Add(block.Difficulty(), ptd)
	state.SetExpectedStateRoot(block.Root())

	// Irrelevant of the canonical status, write the block itself to the database.
	//
	// Note all the components of block(td, hash->number map, header, body, receipts)
	// should be written atomically. BlockBatch is used for containing all components.
<<<<<<< HEAD
	wg := sync.WaitGroup{}
	wg.Add(1)
	defer wg.Wait()
	go func() {
		if metrics.EnabledExpensive {
			defer func(start time.Time) { blockCommitTimer.Update(time.Since(start)) }(time.Now())
		}
		defer wg.Done()
		start := time.Now()
		blockBatch := bc.db.NewBatch()
		rawdb.WriteTd(blockBatch, block.Hash(), block.NumberU64(), externTd)
		rawdb.WriteBlock(blockBatch, block)
		rawdb.WriteReceipts(blockBatch, block.Hash(), block.NumberU64(), receipts)
		rawdb.WritePreimages(blockBatch, state.Preimages())
		if err := blockBatch.Write(); err != nil {
			log.Crit("Failed to write block into disk", "err", err)
		}
		blockWriteExternalTimer.UpdateSince(start)
		log.Debug("blockWriteExternalTimer", "duration", common.PrettyDuration(time.Since(start)), "hash", block.Hash())
	}()

	// Commit all cached state changes into underlying memory database.
	start := time.Now()
=======
	start := time.Now()
	blockBatch := bc.db.NewBatch()
	rawdb.WriteTd(blockBatch, block.Hash(), block.NumberU64(), externTd)
	rawdb.WriteBlock(blockBatch, block)
	rawdb.WriteReceipts(blockBatch, block.Hash(), block.NumberU64(), receipts)
	rawdb.WritePreimages(blockBatch, state.Preimages())
	if err := blockBatch.Write(); err != nil {
		log.Crit("Failed to write block into disk", "err", err)
	}
	blockWriteExternalTimer.UpdateSince(start)
	log.Debug("blockWriteExternalTimer", "duration", common.PrettyDuration(time.Since(start)), "hash", block.Hash())

	// Commit all cached state changes into underlying memory database.
	start = time.Now()
	state.SetExpectedStateRoot(block.Root())
>>>>>>> 882e17ae
	root, err := state.Commit(block.NumberU64(), bc.chainConfig.IsEIP158(block.Number()))
	if err != nil {
		return err
	}
	stateCommitExternalTimer.UpdateSince(start)
	log.Debug("stateCommitExternalTimer", "duration", common.PrettyDuration(time.Since(start)), "hash", block.Hash())

	// If node is running in path mode, skip explicit gc operation
	// which is unnecessary in this mode.
	if bc.triedb.Scheme() == rawdb.PathScheme {
		return nil
	}
	// If we're running an archive node, always flush
	start = time.Now()
	defer func() {
		triedbCommitExternalTimer.UpdateSince(start)
		log.Debug("triedbCommitExternalTimer", "duration", common.PrettyDuration(time.Since(start)), "hash", block.Hash())
	}()
	if bc.cacheConfig.TrieDirtyDisabled {
		return bc.triedb.Commit(root, false)
	}
	// Full but not archive node, do proper garbage collection
	bc.triedb.Reference(root, common.Hash{}) // metadata reference to keep trie alive
	bc.triegc.Push(root, -int64(block.NumberU64()))

	// Flush limits are not considered for the first TriesInMemory blocks.
	current := block.NumberU64()
	if current <= TriesInMemory {
		return nil
	}
	// If we exceeded our memory allowance, flush matured singleton nodes to disk
	var (
		_, nodes, _, imgs = bc.triedb.Size() // all memory is contained within the nodes return for hashdb
		limit             = common.StorageSize(bc.cacheConfig.TrieDirtyLimit) * 1024 * 1024
	)
	if nodes > limit || imgs > 4*1024*1024 {
		bc.triedb.Cap(limit - ethdb.IdealBatchSize)
	}
	// Find the next state trie we need to commit
	chosen := current - TriesInMemory
	flushInterval := time.Duration(bc.flushInterval.Load())
	// If we exceeded time allowance, flush an entire trie to disk
	if bc.gcproc > flushInterval || (bc.cacheConfig.TrieCommitInterval != 0 && chosen%bc.cacheConfig.TrieCommitInterval == 0) {
		// If the header is missing (canonical chain behind), we're reorging a low
		// diff sidechain. Suspend committing until this operation is completed.
		header := bc.GetHeaderByNumber(chosen)
		if header == nil {
			log.Warn("Reorg in progress, trie commit postponed", "number", chosen)
		} else {
			// If we're exceeding limits but haven't reached a large enough memory gap,
			// warn the user that the system is becoming unstable.
			if chosen < bc.lastWrite+TriesInMemory && bc.gcproc >= 2*flushInterval {
				log.Info("State in memory for too long, committing", "time", bc.gcproc, "allowance", flushInterval, "optimum", float64(chosen-bc.lastWrite)/TriesInMemory)
			}
			// Flush an entire trie and restart the counters
			bc.triedb.Commit(header.Root, true)
			bc.lastWrite = chosen
			bc.gcproc = 0
		}
	}
	// Garbage collect anything below our required write retention
	for !bc.triegc.Empty() {
		root, number := bc.triegc.Pop()
		if uint64(-number) > chosen {
			bc.triegc.Push(root, number)
			break
		}
		bc.triedb.Dereference(root)
	}
	return nil
}

// WriteBlockAndSetHead writes the given block and all associated state to the database,
// and applies the block as the new chain head.
func (bc *BlockChain) WriteBlockAndSetHead(block *types.Block, receipts []*types.Receipt, logs []*types.Log, state *state.StateDB, emitHeadEvent bool) (status WriteStatus, err error) {
	if !bc.chainmu.TryLock() {
		return NonStatTy, errChainStopped
	}
	defer bc.chainmu.Unlock()

	return bc.writeBlockAndSetHead(block, receipts, logs, state, emitHeadEvent)
}

// writeBlockAndSetHead is the internal implementation of WriteBlockAndSetHead.
// This function expects the chain mutex to be held.
func (bc *BlockChain) writeBlockAndSetHead(block *types.Block, receipts []*types.Receipt, logs []*types.Log, state *state.StateDB, emitHeadEvent bool) (status WriteStatus, err error) {
	if err := bc.writeBlockWithState(block, receipts, state); err != nil {
		return NonStatTy, err
	}
	currentBlock := bc.CurrentBlock()
	reorg, err := bc.forker.ReorgNeeded(currentBlock, block.Header())
	if err != nil {
		return NonStatTy, err
	}
	if reorg {
		// Reorganise the chain if the parent is not the head block
		if block.ParentHash() != currentBlock.Hash() {
			if err := bc.reorg(currentBlock, block); err != nil {
				return NonStatTy, err
			}
		}
		status = CanonStatTy
	} else {
		status = SideStatTy
	}
	// Set new head.
	if status == CanonStatTy {
		bc.writeHeadBlock(block)
	}
	bc.futureBlocks.Remove(block.Hash())

	if status == CanonStatTy {
		bc.chainFeed.Send(ChainEvent{Block: block, Hash: block.Hash(), Logs: logs})
		if len(logs) > 0 {
			bc.logsFeed.Send(logs)
		}
		// In theory, we should fire a ChainHeadEvent when we inject
		// a canonical block, but sometimes we can insert a batch of
		// canonical blocks. Avoid firing too many ChainHeadEvents,
		// we will fire an accumulated ChainHeadEvent and disable fire
		// event here.
		if emitHeadEvent {
			bc.chainHeadFeed.Send(ChainHeadEvent{Block: block})
		}
	} else {
		bc.chainSideFeed.Send(ChainSideEvent{Block: block})
	}
	return status, nil
}

// addFutureBlock checks if the block is within the max allowed window to get
// accepted for future processing, and returns an error if the block is too far
// ahead and was not added.
//
// TODO after the transition, the future block shouldn't be kept. Because
// it's not checked in the Geth side anymore.
func (bc *BlockChain) addFutureBlock(block *types.Block) error {
	max := uint64(time.Now().Unix() + maxTimeFutureBlocks)
	if block.Time() > max {
		return fmt.Errorf("future block timestamp %v > allowed %v", block.Time(), max)
	}
	if block.Difficulty().Cmp(common.Big0) == 0 {
		// Never add PoS blocks into the future queue
		return nil
	}
	bc.futureBlocks.Add(block.Hash(), block)
	return nil
}

// InsertChain attempts to insert the given batch of blocks in to the canonical
// chain or, otherwise, create a fork. If an error is returned it will return
// the index number of the failing block as well an error describing what went
// wrong. After insertion is done, all accumulated events will be fired.
func (bc *BlockChain) InsertChain(chain types.Blocks) (int, error) {
	// Sanity check that we have something meaningful to import
	if len(chain) == 0 {
		return 0, nil
	}
	bc.blockProcFeed.Send(true)
	defer bc.blockProcFeed.Send(false)

	// Do a sanity check that the provided chain is actually ordered and linked.
	for i := 1; i < len(chain); i++ {
		block, prev := chain[i], chain[i-1]
		if block.NumberU64() != prev.NumberU64()+1 || block.ParentHash() != prev.Hash() {
			log.Error("Non contiguous block insert",
				"number", block.Number(),
				"hash", block.Hash(),
				"parent", block.ParentHash(),
				"prevnumber", prev.Number(),
				"prevhash", prev.Hash(),
			)
			return 0, fmt.Errorf("non contiguous insert: item %d is #%d [%x..], item %d is #%d [%x..] (parent [%x..])", i-1, prev.NumberU64(),
				prev.Hash().Bytes()[:4], i, block.NumberU64(), block.Hash().Bytes()[:4], block.ParentHash().Bytes()[:4])
		}
	}
	// Pre-checks passed, start the full block imports
	if !bc.chainmu.TryLock() {
		return 0, errChainStopped
	}
	defer bc.chainmu.Unlock()
	return bc.insertChain(chain, true)
}

// insertChain is the internal implementation of InsertChain, which assumes that
// 1) chains are contiguous, and 2) The chain mutex is held.
//
// This method is split out so that import batches that require re-injecting
// historical blocks can do so without releasing the lock, which could lead to
// racey behaviour. If a sidechain import is in progress, and the historic state
// is imported, but then new canon-head is added before the actual sidechain
// completes, then the historic state could be pruned again
func (bc *BlockChain) insertChain(chain types.Blocks, setHead bool) (int, error) {
	// If the chain is terminating, don't even bother starting up.
	if bc.insertStopped() {
		return 0, nil
	}

	// Start a parallel signature recovery (signer will fluke on fork transition, minimal perf loss)
	SenderCacher.RecoverFromBlocks(types.MakeSigner(bc.chainConfig, chain[0].Number(), chain[0].Time()), chain)

	var (
		stats     = insertStats{startTime: mclock.Now()}
		lastCanon *types.Block
	)
	// Fire a single chain head event if we've progressed the chain
	defer func() {
		if lastCanon != nil && bc.CurrentBlock().Hash() == lastCanon.Hash() {
			bc.chainHeadFeed.Send(ChainHeadEvent{lastCanon})
		}
	}()
	// Start the parallel header verifier
	headers := make([]*types.Header, len(chain))
	for i, block := range chain {
		headers[i] = block.Header()
	}
	abort, results := bc.engine.VerifyHeaders(bc, headers)
	defer close(abort)

	// Peek the error for the first block to decide the directing import logic
	it := newInsertIterator(chain, results, bc.validator)
	block, err := it.next()

	// Left-trim all the known blocks that don't need to build snapshot
	if bc.skipBlock(err, it) {
		// First block (and state) is known
		//   1. We did a roll-back, and should now do a re-import
		//   2. The block is stored as a sidechain, and is lying about it's stateroot, and passes a stateroot
		//      from the canonical chain, which has not been verified.
		// Skip all known blocks that are behind us.
		var (
			reorg   bool
			current = bc.CurrentBlock()
		)
		for block != nil && bc.skipBlock(err, it) {
			reorg, err = bc.forker.ReorgNeeded(current, block.Header())
			if err != nil {
				return it.index, err
			}
			if reorg {
				// Switch to import mode if the forker says the reorg is necessary
				// and also the block is not on the canonical chain.
				// In eth2 the forker always returns true for reorg decision (blindly trusting
				// the external consensus engine), but in order to prevent the unnecessary
				// reorgs when importing known blocks, the special case is handled here.
				if block.NumberU64() > current.Number.Uint64() || bc.GetCanonicalHash(block.NumberU64()) != block.Hash() {
					break
				}
			}
			log.Debug("Ignoring already known block", "number", block.Number(), "hash", block.Hash())
			stats.ignored++

			block, err = it.next()
		}
		// The remaining blocks are still known blocks, the only scenario here is:
		// During the snap sync, the pivot point is already submitted but rollback
		// happens. Then node resets the head full block to a lower height via `rollback`
		// and leaves a few known blocks in the database.
		//
		// When node runs a snap sync again, it can re-import a batch of known blocks via
		// `insertChain` while a part of them have higher total difficulty than current
		// head full block(new pivot point).
		for block != nil && bc.skipBlock(err, it) {
			log.Debug("Writing previously known block", "number", block.Number(), "hash", block.Hash())
			if err := bc.writeKnownBlock(block); err != nil {
				return it.index, err
			}
			lastCanon = block

			block, err = it.next()
		}
		// Falls through to the block import
	}
	switch {
	// First block is pruned
	case errors.Is(err, consensus.ErrPrunedAncestor):
		if setHead {
			// First block is pruned, insert as sidechain and reorg only if TD grows enough
			log.Debug("Pruned ancestor, inserting as sidechain", "number", block.Number(), "hash", block.Hash())
			return bc.insertSideChain(block, it)
		} else {
			// We're post-merge and the parent is pruned, try to recover the parent state
			log.Debug("Pruned ancestor", "number", block.Number(), "hash", block.Hash())
			_, err := bc.recoverAncestors(block)
			return it.index, err
		}
	// First block is future, shove it (and all children) to the future queue (unknown ancestor)
	case errors.Is(err, consensus.ErrFutureBlock) || (errors.Is(err, consensus.ErrUnknownAncestor) && bc.futureBlocks.Contains(it.first().ParentHash())):
		for block != nil && (it.index == 0 || errors.Is(err, consensus.ErrUnknownAncestor)) {
			log.Debug("Future block, postponing import", "number", block.Number(), "hash", block.Hash())
			if err := bc.addFutureBlock(block); err != nil {
				return it.index, err
			}
			block, err = it.next()
		}
		stats.queued += it.processed()
		stats.ignored += it.remaining()

		// If there are any still remaining, mark as ignored
		return it.index, err

	// Some other error(except ErrKnownBlock) occurred, abort.
	// ErrKnownBlock is allowed here since some known blocks
	// still need re-execution to generate snapshots that are missing
	case err != nil && !errors.Is(err, ErrKnownBlock):
		bc.futureBlocks.Remove(block.Hash())
		stats.ignored += len(it.chain)
		bc.reportBlock(block, nil, err)
		return it.index, err
	}
	// No validation errors for the first block (or chain prefix skipped)
	var activeState *state.StateDB
	defer func() {
		// The chain importer is starting and stopping trie prefetchers. If a bad
		// block or other error is hit however, an early return may not properly
		// terminate the background threads. This defer ensures that we clean up
		// and dangling prefetcher, without defering each and holding on live refs.
		if activeState != nil {
			activeState.StopPrefetcher()
		}
	}()

	defer func() {
		DebugInnerExecutionDuration = 0
	}()
	for ; block != nil && err == nil || errors.Is(err, ErrKnownBlock); block, err = it.next() {
		DebugInnerExecutionDuration = 0
		// If the chain is terminating, stop processing blocks
		if bc.insertStopped() {
			log.Debug("Abort during block processing")
			break
		}
		// If the header is a banned one, straight out abort
		if BadHashes[block.Hash()] {
			bc.reportBlock(block, nil, ErrBannedHash)
			return it.index, ErrBannedHash
		}
		// If the block is known (in the middle of the chain), it's a special case for
		// Clique blocks where they can share state among each other, so importing an
		// older block might complete the state of the subsequent one. In this case,
		// just skip the block (we already validated it once fully (and crashed), since
		// its header and body was already in the database). But if the corresponding
		// snapshot layer is missing, forcibly rerun the execution to build it.
		if bc.skipBlock(err, it) {
			logger := log.Debug
			if bc.chainConfig.Clique == nil {
				logger = log.Warn
			}
			logger("Inserted known block", "number", block.Number(), "hash", block.Hash(),
				"uncles", len(block.Uncles()), "txs", len(block.Transactions()), "gas", block.GasUsed(),
				"root", block.Root())

			// Special case. Commit the empty receipt slice if we meet the known
			// block in the middle. It can only happen in the clique chain. Whenever
			// we insert blocks via `insertSideChain`, we only commit `td`, `header`
			// and `body` if it's non-existent. Since we don't have receipts without
			// reexecution, so nothing to commit. But if the sidechain will be adopted
			// as the canonical chain eventually, it needs to be reexecuted for missing
			// state, but if it's this special case here(skip reexecution) we will lose
			// the empty receipt entry.
			if len(block.Transactions()) == 0 {
				rawdb.WriteReceipts(bc.db, block.Hash(), block.NumberU64(), nil)
			} else {
				log.Error("Please file an issue, skip known block execution without receipt",
					"hash", block.Hash(), "number", block.NumberU64())
			}
			if err := bc.writeKnownBlock(block); err != nil {
				return it.index, err
			}
			stats.processed++

			// We can assume that logs are empty here, since the only way for consecutive
			// Clique blocks to have the same state is if there are no transactions.
			lastCanon = block
			continue
		}

		var (
			receipts, receiptExist = bc.miningReceiptsCache.Get(block.Hash())
			logs, logExist         = bc.miningTxLogsCache.Get(block.Hash())
			statedb, stateExist    = bc.miningStateCache.Get(block.Hash())
			usedGas                = block.GasUsed()

			start  = time.Now()
			pstart = time.Now()

			followupInterrupt atomic.Bool
			err               error
		)

		// skip block process if we already have the state, receipts and logs from mining work
		if !(receiptExist && logExist && stateExist) {
			// Retrieve the parent block and it's state to execute on top
			parent := it.previous()
			if parent == nil {
				parent = bc.GetHeader(block.ParentHash(), block.NumberU64()-1)
			}
			statedb, err = state.New(parent.Root, bc.stateCache, bc.snaps)
			if err != nil {
				return it.index, err
			}

			// Enable prefetching to pull in trie node paths while processing transactions
			statedb.StartPrefetcher("chain")
			activeState = statedb

			// If we have a followup block, run that against the current state to pre-cache
			// transactions and probabilistically some of the account/storage trie nodes.
			if !bc.cacheConfig.TrieCleanNoPrefetch {
				if followup, err := it.peek(); followup != nil && err == nil {
					throwaway, _ := state.New(parent.Root, bc.stateCache, bc.snaps)

					go func(start time.Time, followup *types.Block, throwaway *state.StateDB) {
						bc.prefetcher.Prefetch(followup, throwaway, bc.vmConfig, &followupInterrupt)

						blockPrefetchExecuteTimer.Update(time.Since(start))
						if followupInterrupt.Load() {
							blockPrefetchInterruptMeter.Mark(1)
						}
					}(time.Now(), followup, throwaway)
				}
			}

			statedb.SetExpectedStateRoot(block.Root())

			// Process block using the parent state as reference point
			pstart = time.Now()
			receipts, logs, usedGas, err = bc.processor.Process(block, statedb, bc.vmConfig)
			if err != nil {
				bc.reportBlock(block, receipts, err)
				followupInterrupt.Store(true)
				return it.index, err
			}
		}
		ptime := time.Since(pstart)

		vstart := time.Now()
		if err := bc.validator.ValidateState(block, statedb, receipts, usedGas); err != nil {
			bc.reportBlock(block, receipts, err)
			followupInterrupt.Store(true)
			return it.index, err
		}
		vtime := time.Since(vstart)
		proctime := time.Since(start) // processing + validation

		// Update the metrics touched during block processing and validation
		accountReadTimer.Update(statedb.AccountReads)                 // Account reads are complete(in processing)
		storageReadTimer.Update(statedb.StorageReads)                 // Storage reads are complete(in processing)
		snapshotAccountReadTimer.Update(statedb.SnapshotAccountReads) // Account reads are complete(in processing)
		snapshotStorageReadTimer.Update(statedb.SnapshotStorageReads) // Storage reads are complete(in processing)
		accountUpdateTimer.Update(statedb.AccountUpdates)             // Account updates are complete(in validation)
		storageUpdateTimer.Update(statedb.StorageUpdates)             // Storage updates are complete(in validation)
		accountHashTimer.Update(statedb.AccountHashes)                // Account hashes are complete(in validation)
		storageHashTimer.Update(statedb.StorageHashes)                // Storage hashes are complete(in validation)
		blockExecutionTimer.Update(ptime)                             // The time spent on block execution
		blockValidationTimer.Update(vtime)                            // The time spent on block validation

		innerExecutionTimer.Update(DebugInnerExecutionDuration)

		log.Debug("New payload execution and validation metrics", "hash", block.Hash(), "execution", common.PrettyDuration(ptime), "validation", common.PrettyDuration(vtime), "accountReads", common.PrettyDuration(statedb.AccountReads), "storageReads", common.PrettyDuration(statedb.StorageReads), "snapshotAccountReads", common.PrettyDuration(statedb.SnapshotAccountReads), "snapshotStorageReads", common.PrettyDuration(statedb.SnapshotStorageReads), "accountUpdates", common.PrettyDuration(statedb.AccountUpdates), "storageUpdates", common.PrettyDuration(statedb.StorageUpdates), "accountHashes", common.PrettyDuration(statedb.AccountHashes), "storageHashes", common.PrettyDuration(statedb.StorageHashes))

		// Write the block to the chain and get the status.
		var (
			wstart = time.Now()
			status WriteStatus
		)
		if !setHead {
			// Don't set the head, only insert the block
			err = bc.writeBlockWithState(block, receipts, statedb)
		} else {
			status, err = bc.writeBlockAndSetHead(block, receipts, logs, statedb, false)
		}
		followupInterrupt.Store(true)
		if err != nil {
			return it.index, err
		}
		// Update the metrics touched during block commit
		accountCommitTimer.Update(statedb.AccountCommits)   // Account commits are complete, we can mark them
		storageCommitTimer.Update(statedb.StorageCommits)   // Storage commits are complete, we can mark them
		snapshotCommitTimer.Update(statedb.SnapshotCommits) // Snapshot commits are complete, we can mark them
		triedbCommitTimer.Update(statedb.TrieDBCommits)     // Trie database commits are complete, we can mark them
		trieCommitTimer.Update(statedb.TrieCommits)
		codeCommitTimer.Update(statedb.CodeCommits)

		blockWriteTimer.UpdateSince(wstart)
		blockInsertTimer.UpdateSince(start)

		log.Debug("New payload db write metrics", "hash", block.Hash(), "insert", common.PrettyDuration(time.Since(start)), "writeDB", common.PrettyDuration(time.Since(wstart)), "writeBlock", common.PrettyDuration(time.Since(wstart)), "accountCommit", common.PrettyDuration(statedb.AccountCommits), "storageCommit", common.PrettyDuration(statedb.StorageCommits), "snapshotCommits", common.PrettyDuration(statedb.SnapshotCommits), "triedbCommit", common.PrettyDuration(statedb.TrieDBCommits))

		// Report the import stats before returning the various results
		stats.processed++
		stats.usedGas += usedGas

		var snapDiffItems, snapBufItems common.StorageSize
		if bc.snaps != nil {
			snapDiffItems, snapBufItems = bc.snaps.Size()
		}
		trieDiffNodes, trieBufNodes, trieImmutableBufNodes, _ := bc.triedb.Size()
		stats.report(chain, it.index, snapDiffItems, snapBufItems, trieDiffNodes, trieBufNodes, trieImmutableBufNodes, setHead)
		blockGasUsedGauge.Update(int64(block.GasUsed()) / 1000000)

		if !setHead {
			// After merge we expect few side chains. Simply count
			// all blocks the CL gives us for GC processing time
			bc.gcproc += proctime

			return it.index, nil // Direct block insertion of a single block
		}
		switch status {
		case CanonStatTy:
			log.Debug("Inserted new block", "number", block.Number(), "hash", block.Hash(),
				"uncles", len(block.Uncles()), "txs", len(block.Transactions()), "gas", block.GasUsed(),
				"elapsed", common.PrettyDuration(time.Since(start)),
				"root", block.Root())

			lastCanon = block

			// Only count canonical blocks for GC processing time
			bc.gcproc += proctime

		case SideStatTy:
			log.Debug("Inserted forked block", "number", block.Number(), "hash", block.Hash(),
				"diff", block.Difficulty(), "elapsed", common.PrettyDuration(time.Since(start)),
				"txs", len(block.Transactions()), "gas", block.GasUsed(), "uncles", len(block.Uncles()),
				"root", block.Root())

		default:
			// This in theory is impossible, but lets be nice to our future selves and leave
			// a log, instead of trying to track down blocks imports that don't emit logs.
			log.Warn("Inserted block with unknown status", "number", block.Number(), "hash", block.Hash(),
				"diff", block.Difficulty(), "elapsed", common.PrettyDuration(time.Since(start)),
				"txs", len(block.Transactions()), "gas", block.GasUsed(), "uncles", len(block.Uncles()),
				"root", block.Root())
		}
	}

	// Any blocks remaining here? The only ones we care about are the future ones
	if block != nil && errors.Is(err, consensus.ErrFutureBlock) {
		if err := bc.addFutureBlock(block); err != nil {
			return it.index, err
		}
		block, err = it.next()

		for ; block != nil && errors.Is(err, consensus.ErrUnknownAncestor); block, err = it.next() {
			if err := bc.addFutureBlock(block); err != nil {
				return it.index, err
			}
			stats.queued++
		}
	}
	stats.ignored += it.remaining()

	return it.index, err
}

// insertSideChain is called when an import batch hits upon a pruned ancestor
// error, which happens when a sidechain with a sufficiently old fork-block is
// found.
//
// The method writes all (header-and-body-valid) blocks to disk, then tries to
// switch over to the new chain if the TD exceeded the current chain.
// insertSideChain is only used pre-merge.
func (bc *BlockChain) insertSideChain(block *types.Block, it *insertIterator) (int, error) {
	var (
		externTd  *big.Int
		lastBlock = block
		current   = bc.CurrentBlock()
	)
	// The first sidechain block error is already verified to be ErrPrunedAncestor.
	// Since we don't import them here, we expect ErrUnknownAncestor for the remaining
	// ones. Any other errors means that the block is invalid, and should not be written
	// to disk.
	err := consensus.ErrPrunedAncestor
	for ; block != nil && errors.Is(err, consensus.ErrPrunedAncestor); block, err = it.next() {
		// Check the canonical state root for that number
		if number := block.NumberU64(); current.Number.Uint64() >= number {
			canonical := bc.GetBlockByNumber(number)
			if canonical != nil && canonical.Hash() == block.Hash() {
				// Not a sidechain block, this is a re-import of a canon block which has it's state pruned

				// Collect the TD of the block. Since we know it's a canon one,
				// we can get it directly, and not (like further below) use
				// the parent and then add the block on top
				externTd = bc.GetTd(block.Hash(), block.NumberU64())
				continue
			}
			if canonical != nil && canonical.Root() == block.Root() {
				// This is most likely a shadow-state attack. When a fork is imported into the
				// database, and it eventually reaches a block height which is not pruned, we
				// just found that the state already exist! This means that the sidechain block
				// refers to a state which already exists in our canon chain.
				//
				// If left unchecked, we would now proceed importing the blocks, without actually
				// having verified the state of the previous blocks.
				log.Warn("Sidechain ghost-state attack detected", "number", block.NumberU64(), "sideroot", block.Root(), "canonroot", canonical.Root())

				// If someone legitimately side-mines blocks, they would still be imported as usual. However,
				// we cannot risk writing unverified blocks to disk when they obviously target the pruning
				// mechanism.
				return it.index, errors.New("sidechain ghost-state attack")
			}
		}
		if externTd == nil {
			externTd = bc.GetTd(block.ParentHash(), block.NumberU64()-1)
		}
		externTd = new(big.Int).Add(externTd, block.Difficulty())

		if !bc.HasBlock(block.Hash(), block.NumberU64()) {
			start := time.Now()
			if err := bc.writeBlockWithoutState(block, externTd); err != nil {
				return it.index, err
			}
			log.Debug("Injected sidechain block", "number", block.Number(), "hash", block.Hash(),
				"diff", block.Difficulty(), "elapsed", common.PrettyDuration(time.Since(start)),
				"txs", len(block.Transactions()), "gas", block.GasUsed(), "uncles", len(block.Uncles()),
				"root", block.Root())
		}
		lastBlock = block
	}
	// At this point, we've written all sidechain blocks to database. Loop ended
	// either on some other error or all were processed. If there was some other
	// error, we can ignore the rest of those blocks.
	//
	// If the externTd was larger than our local TD, we now need to reimport the previous
	// blocks to regenerate the required state
	reorg, err := bc.forker.ReorgNeeded(current, lastBlock.Header())
	if err != nil {
		return it.index, err
	}
	if !reorg {
		localTd := bc.GetTd(current.Hash(), current.Number.Uint64())
		log.Info("Sidechain written to disk", "start", it.first().NumberU64(), "end", it.previous().Number, "sidetd", externTd, "localtd", localTd)
		return it.index, err
	}
	// Gather all the sidechain hashes (full blocks may be memory heavy)
	var (
		hashes  []common.Hash
		numbers []uint64
	)
	parent := it.previous()
	for parent != nil && !bc.HasState(parent.Root) {
		if bc.stateRecoverable(parent.Root) {
			if err := bc.triedb.Recover(parent.Root); err != nil {
				return 0, err
			}
			break
		}
		hashes = append(hashes, parent.Hash())
		numbers = append(numbers, parent.Number.Uint64())

		parent = bc.GetHeader(parent.ParentHash, parent.Number.Uint64()-1)
	}
	if parent == nil {
		return it.index, errors.New("missing parent")
	}
	// Import all the pruned blocks to make the state available
	var (
		blocks []*types.Block
		memory uint64
	)
	for i := len(hashes) - 1; i >= 0; i-- {
		// Append the next block to our batch
		block := bc.GetBlock(hashes[i], numbers[i])

		blocks = append(blocks, block)
		memory += block.Size()

		// If memory use grew too large, import and continue. Sadly we need to discard
		// all raised events and logs from notifications since we're too heavy on the
		// memory here.
		if len(blocks) >= 2048 || memory > 64*1024*1024 {
			log.Info("Importing heavy sidechain segment", "blocks", len(blocks), "start", blocks[0].NumberU64(), "end", block.NumberU64())
			if _, err := bc.insertChain(blocks, true); err != nil {
				return 0, err
			}
			blocks, memory = blocks[:0], 0

			// If the chain is terminating, stop processing blocks
			if bc.insertStopped() {
				log.Debug("Abort during blocks processing")
				return 0, nil
			}
		}
	}
	if len(blocks) > 0 {
		log.Info("Importing sidechain segment", "start", blocks[0].NumberU64(), "end", blocks[len(blocks)-1].NumberU64())
		return bc.insertChain(blocks, true)
	}
	return 0, nil
}

// recoverAncestors finds the closest ancestor with available state and re-execute
// all the ancestor blocks since that.
// recoverAncestors is only used post-merge.
// We return the hash of the latest block that we could correctly validate.
func (bc *BlockChain) recoverAncestors(block *types.Block) (common.Hash, error) {
	// Gather all the sidechain hashes (full blocks may be memory heavy)
	var (
		hashes  []common.Hash
		numbers []uint64
		parent  = block
	)
	for parent != nil && !bc.HasState(parent.Root()) {
		if bc.stateRecoverable(parent.Root()) {
			if err := bc.triedb.Recover(parent.Root()); err != nil {
				return common.Hash{}, err
			}
			break
		}
		hashes = append(hashes, parent.Hash())
		numbers = append(numbers, parent.NumberU64())
		parent = bc.GetBlock(parent.ParentHash(), parent.NumberU64()-1)

		// If the chain is terminating, stop iteration
		if bc.insertStopped() {
			log.Debug("Abort during blocks iteration")
			return common.Hash{}, errInsertionInterrupted
		}
	}
	if parent == nil {
		return common.Hash{}, errors.New("missing parent")
	}
	// Import all the pruned blocks to make the state available
	for i := len(hashes) - 1; i >= 0; i-- {
		// If the chain is terminating, stop processing blocks
		if bc.insertStopped() {
			log.Debug("Abort during blocks processing")
			return common.Hash{}, errInsertionInterrupted
		}
		var b *types.Block
		if i == 0 {
			b = block
		} else {
			b = bc.GetBlock(hashes[i], numbers[i])
		}
		if _, err := bc.insertChain(types.Blocks{b}, false); err != nil {
			return b.ParentHash(), err
		}
	}
	return block.Hash(), nil
}

// collectLogs collects the logs that were generated or removed during
// the processing of a block. These logs are later announced as deleted or reborn.
func (bc *BlockChain) collectLogs(b *types.Block, removed bool) []*types.Log {
	var blobGasPrice *big.Int
	excessBlobGas := b.ExcessBlobGas()
	if excessBlobGas != nil {
		blobGasPrice = eip4844.CalcBlobFee(*excessBlobGas)
	}
	receipts := rawdb.ReadRawReceipts(bc.db, b.Hash(), b.NumberU64())
	if err := receipts.DeriveFields(bc.chainConfig, b.Hash(), b.NumberU64(), b.Time(), b.BaseFee(), blobGasPrice, b.Transactions()); err != nil {
		log.Error("Failed to derive block receipts fields", "hash", b.Hash(), "number", b.NumberU64(), "err", err)
	}
	var logs []*types.Log
	for _, receipt := range receipts {
		for _, log := range receipt.Logs {
			if removed {
				log.Removed = true
			}
			logs = append(logs, log)
		}
	}
	return logs
}

// reorg takes two blocks, an old chain and a new chain and will reconstruct the
// blocks and inserts them to be part of the new canonical chain and accumulates
// potential missing transactions and post an event about them.
// Note the new head block won't be processed here, callers need to handle it
// externally.
func (bc *BlockChain) reorg(oldHead *types.Header, newHead *types.Block) error {
	var (
		newChain    types.Blocks
		oldChain    types.Blocks
		commonBlock *types.Block

		deletedTxs []common.Hash
		addedTxs   []common.Hash
	)
	oldBlock := bc.GetBlock(oldHead.Hash(), oldHead.Number.Uint64())
	if oldBlock == nil {
		return errors.New("current head block missing")
	}
	newBlock := newHead

	// Reduce the longer chain to the same number as the shorter one
	if oldBlock.NumberU64() > newBlock.NumberU64() {
		// Old chain is longer, gather all transactions and logs as deleted ones
		for ; oldBlock != nil && oldBlock.NumberU64() != newBlock.NumberU64(); oldBlock = bc.GetBlock(oldBlock.ParentHash(), oldBlock.NumberU64()-1) {
			oldChain = append(oldChain, oldBlock)
			for _, tx := range oldBlock.Transactions() {
				deletedTxs = append(deletedTxs, tx.Hash())
			}
		}
	} else {
		// New chain is longer, stash all blocks away for subsequent insertion
		for ; newBlock != nil && newBlock.NumberU64() != oldBlock.NumberU64(); newBlock = bc.GetBlock(newBlock.ParentHash(), newBlock.NumberU64()-1) {
			newChain = append(newChain, newBlock)
		}
	}
	if oldBlock == nil {
		return errInvalidOldChain
	}
	if newBlock == nil {
		return errInvalidNewChain
	}
	// Both sides of the reorg are at the same number, reduce both until the common
	// ancestor is found
	for {
		// If the common ancestor was found, bail out
		if oldBlock.Hash() == newBlock.Hash() {
			commonBlock = oldBlock
			break
		}
		// Remove an old block as well as stash away a new block
		oldChain = append(oldChain, oldBlock)
		for _, tx := range oldBlock.Transactions() {
			deletedTxs = append(deletedTxs, tx.Hash())
		}
		newChain = append(newChain, newBlock)

		// Step back with both chains
		oldBlock = bc.GetBlock(oldBlock.ParentHash(), oldBlock.NumberU64()-1)
		if oldBlock == nil {
			return errInvalidOldChain
		}
		newBlock = bc.GetBlock(newBlock.ParentHash(), newBlock.NumberU64()-1)
		if newBlock == nil {
			return errInvalidNewChain
		}
	}

	// Ensure the user sees large reorgs
	if len(oldChain) > 0 && len(newChain) > 0 {
		logFn := log.Info
		msg := "Chain reorg detected"
		if len(oldChain) > 63 {
			msg = "Large chain reorg detected"
			logFn = log.Warn
		}
		logFn(msg, "number", commonBlock.Number(), "hash", commonBlock.Hash(),
			"drop", len(oldChain), "dropfrom", oldChain[0].Hash(), "add", len(newChain), "addfrom", newChain[0].Hash())
		blockReorgAddMeter.Mark(int64(len(newChain)))
		blockReorgDropMeter.Mark(int64(len(oldChain)))
		blockReorgMeter.Mark(1)
	} else if len(newChain) > 0 {
		// Special case happens in the post merge stage that current head is
		// the ancestor of new head while these two blocks are not consecutive
		log.Info("Extend chain", "add", len(newChain), "number", newChain[0].Number(), "hash", newChain[0].Hash())
		blockReorgAddMeter.Mark(int64(len(newChain)))
	} else {
		// len(newChain) == 0 && len(oldChain) > 0
		// rewind the canonical chain to a lower point.
		log.Error("Impossible reorg, please file an issue", "oldnum", oldBlock.Number(), "oldhash", oldBlock.Hash(), "oldblocks", len(oldChain), "newnum", newBlock.Number(), "newhash", newBlock.Hash(), "newblocks", len(newChain))
	}
	// Insert the new chain(except the head block(reverse order)),
	// taking care of the proper incremental order.
	for i := len(newChain) - 1; i >= 1; i-- {
		// Insert the block in the canonical way, re-writing history
		bc.writeHeadBlock(newChain[i])

		// Collect the new added transactions.
		for _, tx := range newChain[i].Transactions() {
			addedTxs = append(addedTxs, tx.Hash())
		}
	}

	// Delete useless indexes right now which includes the non-canonical
	// transaction indexes, canonical chain indexes which above the head.
	indexesBatch := bc.db.NewBatch()
	for _, tx := range types.HashDifference(deletedTxs, addedTxs) {
		rawdb.DeleteTxLookupEntry(indexesBatch, tx)
	}

	// Delete all hash markers that are not part of the new canonical chain.
	// Because the reorg function does not handle new chain head, all hash
	// markers greater than or equal to new chain head should be deleted.
	number := commonBlock.NumberU64()
	if len(newChain) > 1 {
		number = newChain[1].NumberU64()
	}
	for i := number + 1; ; i++ {
		hash := rawdb.ReadCanonicalHash(bc.db, i)
		if hash == (common.Hash{}) {
			break
		}
		rawdb.DeleteCanonicalHash(indexesBatch, i)
	}
	if err := indexesBatch.Write(); err != nil {
		log.Crit("Failed to delete useless indexes", "err", err)
	}

	// Send out events for logs from the old canon chain, and 'reborn'
	// logs from the new canon chain. The number of logs can be very
	// high, so the events are sent in batches of size around 512.

	// Deleted logs + blocks:
	var deletedLogs []*types.Log
	for i := len(oldChain) - 1; i >= 0; i-- {
		// Also send event for blocks removed from the canon chain.
		bc.chainSideFeed.Send(ChainSideEvent{Block: oldChain[i]})

		// Collect deleted logs for notification
		if logs := bc.collectLogs(oldChain[i], true); len(logs) > 0 {
			deletedLogs = append(deletedLogs, logs...)
		}
		if len(deletedLogs) > 512 {
			bc.rmLogsFeed.Send(RemovedLogsEvent{deletedLogs})
			deletedLogs = nil
		}
	}
	if len(deletedLogs) > 0 {
		bc.rmLogsFeed.Send(RemovedLogsEvent{deletedLogs})
	}

	// New logs:
	var rebirthLogs []*types.Log
	for i := len(newChain) - 1; i >= 1; i-- {
		if logs := bc.collectLogs(newChain[i], false); len(logs) > 0 {
			rebirthLogs = append(rebirthLogs, logs...)
		}
		if len(rebirthLogs) > 512 {
			bc.logsFeed.Send(rebirthLogs)
			rebirthLogs = nil
		}
	}
	if len(rebirthLogs) > 0 {
		bc.logsFeed.Send(rebirthLogs)
	}
	return nil
}

// InsertBlockWithoutSetHead executes the block, runs the necessary verification
// upon it and then persist the block and the associate state into the database.
// The key difference between the InsertChain is it won't do the canonical chain
// updating. It relies on the additional SetCanonical call to finalize the entire
// procedure.
func (bc *BlockChain) InsertBlockWithoutSetHead(block *types.Block) error {
	if !bc.chainmu.TryLock() {
		return errChainStopped
	}
	defer bc.chainmu.Unlock()

	_, err := bc.insertChain(types.Blocks{block}, false)
	return err
}

// SetCanonical rewinds the chain to set the new head block as the specified
// block. It's possible that the state of the new head is missing, and it will
// be recovered in this function as well.
func (bc *BlockChain) SetCanonical(head *types.Block) (common.Hash, error) {
	if !bc.chainmu.TryLock() {
		return common.Hash{}, errChainStopped
	}
	defer bc.chainmu.Unlock()

	// Re-execute the reorged chain in case the head state is missing.
	if !bc.HasState(head.Root()) {
		if latestValidHash, err := bc.recoverAncestors(head); err != nil {
			return latestValidHash, err
		}
		log.Info("Recovered head state", "number", head.Number(), "hash", head.Hash())
	}
	// Run the reorg if necessary and set the given block as new head.
	start := time.Now()
	if head.ParentHash() != bc.CurrentBlock().Hash() {
		if err := bc.reorg(bc.CurrentBlock(), head); err != nil {
			return common.Hash{}, err
		}
	}
	bc.writeHeadBlock(head)

	// Emit events
	logs := bc.collectLogs(head, false)
	bc.chainFeed.Send(ChainEvent{Block: head, Hash: head.Hash(), Logs: logs})
	if len(logs) > 0 {
		bc.logsFeed.Send(logs)
	}
	bc.chainHeadFeed.Send(ChainHeadEvent{Block: head})

	context := []interface{}{
		"number", head.Number(),
		"hash", head.Hash(),
		"root", head.Root(),
		"elapsed", time.Since(start),
	}
	if timestamp := time.Unix(int64(head.Time()), 0); time.Since(timestamp) > time.Minute {
		context = append(context, []interface{}{"age", common.PrettyAge(timestamp)}...)
	}
	log.Info("Chain head was updated", context...)
	return head.Hash(), nil
}

func (bc *BlockChain) updateFutureBlocks() {
	futureTimer := time.NewTicker(5 * time.Second)
	defer futureTimer.Stop()
	defer bc.wg.Done()
	for {
		select {
		case <-futureTimer.C:
			bc.procFutureBlocks()
		case <-bc.quit:
			return
		}
	}
}

// skipBlock returns 'true', if the block being imported can be skipped over, meaning
// that the block does not need to be processed but can be considered already fully 'done'.
func (bc *BlockChain) skipBlock(err error, it *insertIterator) bool {
	// We can only ever bypass processing if the only error returned by the validator
	// is ErrKnownBlock, which means all checks passed, but we already have the block
	// and state.
	if !errors.Is(err, ErrKnownBlock) {
		return false
	}
	// If we're not using snapshots, we can skip this, since we have both block
	// and (trie-) state
	if bc.snaps == nil {
		return true
	}
	var (
		header     = it.current() // header can't be nil
		parentRoot common.Hash
	)
	// If we also have the snapshot-state, we can skip the processing.
	if bc.snaps.Snapshot(header.Root) != nil {
		return true
	}
	// In this case, we have the trie-state but not snapshot-state. If the parent
	// snapshot-state exists, we need to process this in order to not get a gap
	// in the snapshot layers.
	// Resolve parent block
	if parent := it.previous(); parent != nil {
		parentRoot = parent.Root
	} else if parent = bc.GetHeaderByHash(header.ParentHash); parent != nil {
		parentRoot = parent.Root
	}
	if parentRoot == (common.Hash{}) {
		return false // Theoretically impossible case
	}
	// Parent is also missing snapshot: we can skip this. Otherwise process.
	if bc.snaps.Snapshot(parentRoot) == nil {
		return true
	}
	return false
}

// indexBlocks reindexes or unindexes transactions depending on user configuration
func (bc *BlockChain) indexBlocks(tail *uint64, head uint64, done chan struct{}) {
	defer func() { close(done) }()

	// If head is 0, it means the chain is just initialized and no blocks are inserted,
	// so don't need to indexing anything.
	if head == 0 {
		return
	}

	// The tail flag is not existent, it means the node is just initialized
	// and all blocks(may from ancient store) are not indexed yet.
	if tail == nil {
		from := uint64(0)
		if bc.txLookupLimit != 0 && head >= bc.txLookupLimit {
			from = head - bc.txLookupLimit + 1
		}
		rawdb.IndexTransactions(bc.db, from, head+1, bc.quit)
		return
	}
	// The tail flag is existent, but the whole chain is required to be indexed.
	if bc.txLookupLimit == 0 || head < bc.txLookupLimit {
		if *tail > 0 {
			// It can happen when chain is rewound to a historical point which
			// is even lower than the indexes tail, recap the indexing target
			// to new head to avoid reading non-existent block bodies.
			end := *tail
			if end > head+1 {
				end = head + 1
			}
			rawdb.IndexTransactions(bc.db, 0, end, bc.quit)
		}
		return
	}
	// Update the transaction index to the new chain state
	if head-bc.txLookupLimit+1 < *tail {
		// Reindex a part of missing indices and rewind index tail to HEAD-limit
		rawdb.IndexTransactions(bc.db, head-bc.txLookupLimit+1, *tail, bc.quit)
	} else {
		// Unindex a part of stale indices and forward index tail to HEAD-limit
		rawdb.UnindexTransactions(bc.db, *tail, head-bc.txLookupLimit+1, bc.quit)
	}
}

// maintainTxIndex is responsible for the construction and deletion of the
// transaction index.
//
// User can use flag `txlookuplimit` to specify a "recentness" block, below
// which ancient tx indices get deleted. If `txlookuplimit` is 0, it means
// all tx indices will be reserved.
//
// The user can adjust the txlookuplimit value for each launch after sync,
// Geth will automatically construct the missing indices or delete the extra
// indices.
func (bc *BlockChain) maintainTxIndex() {
	defer bc.wg.Done()

	// Listening to chain events and manipulate the transaction indexes.
	var (
		done   chan struct{}                  // Non-nil if background unindexing or reindexing routine is active.
		headCh = make(chan ChainHeadEvent, 1) // Buffered to avoid locking up the event feed
	)
	sub := bc.SubscribeChainHeadEvent(headCh)
	if sub == nil {
		return
	}
	defer sub.Unsubscribe()
	log.Info("Initialized transaction indexer", "limit", bc.TxLookupLimit())

	// Launch the initial processing if chain is not empty. This step is
	// useful in these scenarios that chain has no progress and indexer
	// is never triggered.
	if head := rawdb.ReadHeadBlock(bc.db); head != nil {
		done = make(chan struct{})
		go bc.indexBlocks(rawdb.ReadTxIndexTail(bc.db), head.NumberU64(), done)
	}

	for {
		select {
		case head := <-headCh:
			if done == nil {
				done = make(chan struct{})
				go bc.indexBlocks(rawdb.ReadTxIndexTail(bc.db), head.Block.NumberU64(), done)
			}
		case <-done:
			done = nil
		case <-bc.quit:
			if done != nil {
				log.Info("Waiting background transaction indexer to exit")
				<-done
			}
			return
		}
	}
}

// reportBlock logs a bad block error.
func (bc *BlockChain) reportBlock(block *types.Block, receipts types.Receipts, err error) {
	rawdb.WriteBadBlock(bc.db, block)
	log.Error(summarizeBadBlock(block, receipts, bc.Config(), err))
}

// summarizeBadBlock returns a string summarizing the bad block and other
// relevant information.
func summarizeBadBlock(block *types.Block, receipts []*types.Receipt, config *params.ChainConfig, err error) string {
	var receiptString string
	for i, receipt := range receipts {
		receiptString += fmt.Sprintf("\n  %d: cumulative: %v gas: %v contract: %v status: %v tx: %v logs: %v bloom: %x state: %x",
			i, receipt.CumulativeGasUsed, receipt.GasUsed, receipt.ContractAddress.Hex(),
			receipt.Status, receipt.TxHash.Hex(), receipt.Logs, receipt.Bloom, receipt.PostState)
	}
	version, vcs := version.Info()
	platform := fmt.Sprintf("%s %s %s %s", version, runtime.Version(), runtime.GOARCH, runtime.GOOS)
	if vcs != "" {
		vcs = fmt.Sprintf("\nVCS: %s", vcs)
	}
	return fmt.Sprintf(`
########## BAD BLOCK #########
Block: %v (%#x)
Error: %v
Platform: %v%v
Chain config: %#v
Receipts: %v
##############################
`, block.Number(), block.Hash(), err, platform, vcs, config, receiptString)
}

// InsertHeaderChain attempts to insert the given header chain in to the local
// chain, possibly creating a reorg. If an error is returned, it will return the
// index number of the failing header as well an error describing what went wrong.
func (bc *BlockChain) InsertHeaderChain(chain []*types.Header) (int, error) {
	if len(chain) == 0 {
		return 0, nil
	}
	start := time.Now()
	if i, err := bc.hc.ValidateHeaderChain(chain); err != nil {
		return i, err
	}

	if !bc.chainmu.TryLock() {
		return 0, errChainStopped
	}
	defer bc.chainmu.Unlock()
	_, err := bc.hc.InsertHeaderChain(chain, start, bc.forker)
	return 0, err
}

// SetBlockValidatorAndProcessorForTesting sets the current validator and processor.
// This method can be used to force an invalid blockchain to be verified for tests.
// This method is unsafe and should only be used before block import starts.
func (bc *BlockChain) SetBlockValidatorAndProcessorForTesting(v Validator, p Processor) {
	bc.validator = v
	bc.processor = p
}

// SetTrieFlushInterval configures how often in-memory tries are persisted to disk.
// The interval is in terms of block processing time, not wall clock.
// It is thread-safe and can be called repeatedly without side effects.
func (bc *BlockChain) SetTrieFlushInterval(interval time.Duration) {
	bc.flushInterval.Store(int64(interval))
}

// GetTrieFlushInterval gets the in-memory tries flush interval
func (bc *BlockChain) GetTrieFlushInterval() time.Duration {
	return time.Duration(bc.flushInterval.Load())
}

func (bc *BlockChain) NoTries() bool {
	return bc.stateCache.NoTries()
}<|MERGE_RESOLUTION|>--- conflicted
+++ resolved
@@ -1459,7 +1459,6 @@
 	//
 	// Note all the components of block(td, hash->number map, header, body, receipts)
 	// should be written atomically. BlockBatch is used for containing all components.
-<<<<<<< HEAD
 	wg := sync.WaitGroup{}
 	wg.Add(1)
 	defer wg.Wait()
@@ -1483,23 +1482,6 @@
 
 	// Commit all cached state changes into underlying memory database.
 	start := time.Now()
-=======
-	start := time.Now()
-	blockBatch := bc.db.NewBatch()
-	rawdb.WriteTd(blockBatch, block.Hash(), block.NumberU64(), externTd)
-	rawdb.WriteBlock(blockBatch, block)
-	rawdb.WriteReceipts(blockBatch, block.Hash(), block.NumberU64(), receipts)
-	rawdb.WritePreimages(blockBatch, state.Preimages())
-	if err := blockBatch.Write(); err != nil {
-		log.Crit("Failed to write block into disk", "err", err)
-	}
-	blockWriteExternalTimer.UpdateSince(start)
-	log.Debug("blockWriteExternalTimer", "duration", common.PrettyDuration(time.Since(start)), "hash", block.Hash())
-
-	// Commit all cached state changes into underlying memory database.
-	start = time.Now()
-	state.SetExpectedStateRoot(block.Root())
->>>>>>> 882e17ae
 	root, err := state.Commit(block.NumberU64(), bc.chainConfig.IsEIP158(block.Number()))
 	if err != nil {
 		return err
