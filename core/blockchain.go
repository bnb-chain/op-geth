// Copyright 2014 The go-ethereum Authors
// This file is part of the go-ethereum library.
//
// The go-ethereum library is free software: you can redistribute it and/or modify
// it under the terms of the GNU Lesser General Public License as published by
// the Free Software Foundation, either version 3 of the License, or
// (at your option) any later version.
//
// The go-ethereum library is distributed in the hope that it will be useful,
// but WITHOUT ANY WARRANTY; without even the implied warranty of
// MERCHANTABILITY or FITNESS FOR A PARTICULAR PURPOSE. See the
// GNU Lesser General Public License for more details.
//
// You should have received a copy of the GNU Lesser General Public License
// along with the go-ethereum library. If not, see <http://www.gnu.org/licenses/>.

// Package core implements the Ethereum consensus protocol.
package core

import (
	"errors"
	"fmt"
	"io"
	"math/big"
	"runtime"
	"strings"
	"sync"
	"sync/atomic"
	"time"

	"golang.org/x/exp/slices"

	"github.com/ethereum/go-ethereum/common"
	"github.com/ethereum/go-ethereum/common/lru"
	"github.com/ethereum/go-ethereum/common/mclock"
	"github.com/ethereum/go-ethereum/common/prque"
	"github.com/ethereum/go-ethereum/consensus"
	"github.com/ethereum/go-ethereum/consensus/misc/eip4844"
	"github.com/ethereum/go-ethereum/core/rawdb"
	"github.com/ethereum/go-ethereum/core/state"
	"github.com/ethereum/go-ethereum/core/state/snapshot"
	"github.com/ethereum/go-ethereum/core/types"
	"github.com/ethereum/go-ethereum/core/vm"
	"github.com/ethereum/go-ethereum/ethdb"
	"github.com/ethereum/go-ethereum/event"
	"github.com/ethereum/go-ethereum/internal/syncx"
	"github.com/ethereum/go-ethereum/internal/version"
	"github.com/ethereum/go-ethereum/log"
	"github.com/ethereum/go-ethereum/metrics"
	"github.com/ethereum/go-ethereum/params"
	"github.com/ethereum/go-ethereum/rlp"
	"github.com/ethereum/go-ethereum/trie"
	"github.com/ethereum/go-ethereum/trie/triedb/hashdb"
	"github.com/ethereum/go-ethereum/trie/triedb/pathdb"
)

var (
	headBlockGauge          = metrics.NewRegisteredGauge("chain/head/block", nil)
	headHeaderGauge         = metrics.NewRegisteredGauge("chain/head/header", nil)
	headFastBlockGauge      = metrics.NewRegisteredGauge("chain/head/receipt", nil)
	headFinalizedBlockGauge = metrics.NewRegisteredGauge("chain/head/finalized", nil)
	headSafeBlockGauge      = metrics.NewRegisteredGauge("chain/head/safe", nil)

	chainInfoGauge = metrics.NewRegisteredGaugeInfo("chain/info", nil)

	accountReadTimer   = metrics.NewRegisteredTimer("chain/account/reads", nil)
	accountHashTimer   = metrics.NewRegisteredTimer("chain/account/hashes", nil)
	accountUpdateTimer = metrics.NewRegisteredTimer("chain/account/updates", nil)
	accountCommitTimer = metrics.NewRegisteredTimer("chain/account/commits", nil)

	storageReadTimer   = metrics.NewRegisteredTimer("chain/storage/reads", nil)
	storageHashTimer   = metrics.NewRegisteredTimer("chain/storage/hashes", nil)
	storageUpdateTimer = metrics.NewRegisteredTimer("chain/storage/updates", nil)
	storageCommitTimer = metrics.NewRegisteredTimer("chain/storage/commits", nil)

	snapshotAccountReadTimer = metrics.NewRegisteredTimer("chain/snapshot/account/reads", nil)
	snapshotStorageReadTimer = metrics.NewRegisteredTimer("chain/snapshot/storage/reads", nil)
	snapshotCommitTimer      = metrics.NewRegisteredTimer("chain/snapshot/commits", nil)

	triedbCommitTimer = metrics.NewRegisteredTimer("chain/triedb/commits", nil)

	blockInsertTimer     = metrics.NewRegisteredTimer("chain/inserts", nil)
	blockValidationTimer = metrics.NewRegisteredTimer("chain/validation", nil)
	blockExecutionTimer  = metrics.NewRegisteredTimer("chain/execution", nil)
	blockWriteTimer      = metrics.NewRegisteredTimer("chain/write", nil)

	blockWriteExternalTimer   = metrics.NewRegisteredTimer("chain/block/write/external", nil)
	stateCommitExternalTimer  = metrics.NewRegisteredTimer("chain/state/commit/external", nil)
	triedbCommitExternalTimer = metrics.NewRegisteredTimer("chain/triedb/commit/external", nil)
	innerExecutionTimer       = metrics.NewRegisteredTimer("chain/inner/execution", nil)

	blockGasUsedGauge = metrics.NewRegisteredGauge("chain/block/gas/used", nil)
	mgaspsGauge       = metrics.NewRegisteredGauge("chain/mgas/ps", nil)

	blockReorgMeter     = metrics.NewRegisteredMeter("chain/reorg/executes", nil)
	blockReorgAddMeter  = metrics.NewRegisteredMeter("chain/reorg/add", nil)
	blockReorgDropMeter = metrics.NewRegisteredMeter("chain/reorg/drop", nil)

	blockPrefetchExecuteTimer   = metrics.NewRegisteredTimer("chain/prefetch/executes", nil)
	blockPrefetchInterruptMeter = metrics.NewRegisteredMeter("chain/prefetch/interrupts", nil)

	errInsertionInterrupted = errors.New("insertion is interrupted")
	errChainStopped         = errors.New("blockchain is stopped")
	errInvalidOldChain      = errors.New("invalid old chain")
	errInvalidNewChain      = errors.New("invalid new chain")
)

const (
	bodyCacheLimit      = 512
	blockCacheLimit     = 512
	receiptsCacheLimit  = 512
	txLookupCacheLimit  = 1024
	maxFutureBlocks     = 256
	maxTimeFutureBlocks = 30
	TriesInMemory       = 128

	txLogsCacheLimit      = 512
	miningStateCacheLimit = 128

	// BlockChainVersion ensures that an incompatible database forces a resync from scratch.
	//
	// Changelog:
	//
	// - Version 4
	//   The following incompatible database changes were added:
	//   * the `BlockNumber`, `TxHash`, `TxIndex`, `BlockHash` and `Index` fields of log are deleted
	//   * the `Bloom` field of receipt is deleted
	//   * the `BlockIndex` and `TxIndex` fields of txlookup are deleted
	// - Version 5
	//  The following incompatible database changes were added:
	//    * the `TxHash`, `GasCost`, and `ContractAddress` fields are no longer stored for a receipt
	//    * the `TxHash`, `GasCost`, and `ContractAddress` fields are computed by looking up the
	//      receipts' corresponding block
	// - Version 6
	//  The following incompatible database changes were added:
	//    * Transaction lookup information stores the corresponding block number instead of block hash
	// - Version 7
	//  The following incompatible database changes were added:
	//    * Use freezer as the ancient database to maintain all ancient data
	// - Version 8
	//  The following incompatible database changes were added:
	//    * New scheme for contract code in order to separate the codes and trie nodes
	BlockChainVersion uint64 = 8
)

// CacheConfig contains the configuration values for the trie database
// and state snapshot these are resident in a blockchain.
type CacheConfig struct {
	TrieCleanLimit       int                   // Memory allowance (MB) to use for caching trie nodes in memory
	TrieCleanNoPrefetch  bool                  // Whether to disable heuristic state prefetching for followup blocks
	TrieDirtyLimit       int                   // Memory limit (MB) at which to start flushing dirty trie nodes to disk
	TrieDirtyDisabled    bool                  // Whether to disable trie write caching and GC altogether (archive node)
	TrieTimeLimit        time.Duration         // Time limit after which to flush the current in-memory trie to disk
	SnapshotLimit        int                   // Memory allowance (MB) to use for caching snapshot entries in memory
	Preimages            bool                  // Whether to store preimage of trie key to the disk
	NoTries              bool                  // Insecure settings. Do not have any tries in databases if enabled.
	StateHistory         uint64                // Number of blocks from head whose state histories are reserved.
	StateScheme          string                // Scheme used to store ethereum states and merkle tree nodes on top
	PathNodeBuffer       pathdb.NodeBufferType // Type of trienodebuffer to cache trie nodes in disklayer
	ProposeBlockInterval uint64                // Propose block to L1 block interval.
	EnableProofKeeper    bool                  // Whether to enable proof keeper
	KeepProofBlockSpan   uint64                // Block span of keep proof
	SnapshotNoBuild      bool                  // Whether the background generation is allowed
	SnapshotWait         bool                  // Wait for snapshot construction on startup. TODO(karalabe): This is a dirty hack for testing, nuke it

	TrieCommitInterval uint64 // Define a block height interval, commit trie every TrieCommitInterval block height.
}

// triedbConfig derives the configures for trie database.
<<<<<<< HEAD
func (c *CacheConfig) triedbConfig(keepWatchFunc pathdb.KeepRecordWatchFunc) *trie.Config {
	config := &trie.Config{Preimages: c.Preimages}
=======
func (c *CacheConfig) triedbConfig() *trie.Config {
	config := &trie.Config{
		Preimages: c.Preimages,
		NoTries:   c.NoTries,
	}
>>>>>>> f42d5925
	if c.StateScheme == rawdb.HashScheme {
		config.HashDB = &hashdb.Config{
			CleanCacheSize: c.TrieCleanLimit * 1024 * 1024,
		}
	}
	if c.StateScheme == rawdb.PathScheme {
		config.PathDB = &pathdb.Config{
			TrieNodeBufferType:   c.PathNodeBuffer,
			StateHistory:         c.StateHistory,
			CleanCacheSize:       c.TrieCleanLimit * 1024 * 1024,
			DirtyCacheSize:       c.TrieDirtyLimit * 1024 * 1024,
			ProposeBlockInterval: c.ProposeBlockInterval,
			KeepFunc:             keepWatchFunc,
		}
	}
	return config
}

// defaultCacheConfig are the default caching values if none are specified by the
// user (also used during testing).
var defaultCacheConfig = &CacheConfig{
	TrieCleanLimit: 256,
	TrieDirtyLimit: 256,
	TrieTimeLimit:  5 * time.Minute,
	SnapshotLimit:  256,
	SnapshotWait:   true,
	StateScheme:    rawdb.HashScheme,
}

// DefaultCacheConfigWithScheme returns a deep copied default cache config with
// a provided trie node scheme.
func DefaultCacheConfigWithScheme(scheme string) *CacheConfig {
	config := *defaultCacheConfig
	config.StateScheme = scheme
	return &config
}

// BlockChain represents the canonical chain given a database with a genesis
// block. The Blockchain manages chain imports, reverts, chain reorganisations.
//
// Importing blocks in to the block chain happens according to the set of rules
// defined by the two stage Validator. Processing of blocks is done using the
// Processor which processes the included transaction. The validation of the state
// is done in the second part of the Validator. Failing results in aborting of
// the import.
//
// The BlockChain also helps in returning blocks from **any** chain included
// in the database as well as blocks that represents the canonical chain. It's
// important to note that GetBlock can return any block and does not need to be
// included in the canonical one where as GetBlockByNumber always represents the
// canonical chain.
type BlockChain struct {
	chainConfig *params.ChainConfig // Chain & network configuration
	cacheConfig *CacheConfig        // Cache configuration for pruning

	db            ethdb.Database                   // Low level persistent database to store final content in
	snaps         *snapshot.Tree                   // Snapshot tree for fast trie leaf access
	triegc        *prque.Prque[int64, common.Hash] // Priority queue mapping block numbers to tries to gc
	gcproc        time.Duration                    // Accumulates canonical block processing for trie dumping
	lastWrite     uint64                           // Last block when the state was flushed
	flushInterval atomic.Int64                     // Time interval (processing time) after which to flush a state
	triedb        *trie.Database                   // The database handler for maintaining trie nodes.
	stateCache    state.Database                   // State database to reuse between imports (contains state cache)
	proofKeeper   *ProofKeeper                     // Store/Query op-proposal proof to ensure consistent.

	// txLookupLimit is the maximum number of blocks from head whose tx indices
	// are reserved:
	//  * 0:   means no limit and regenerate any missing indexes
	//  * N:   means N block limit [HEAD-N+1, HEAD] and delete extra indexes
	//  * nil: disable tx reindexer/deleter, but still index new blocks
	txLookupLimit uint64

	hc            *HeaderChain
	rmLogsFeed    event.Feed
	chainFeed     event.Feed
	chainSideFeed event.Feed
	chainHeadFeed event.Feed
	logsFeed      event.Feed
	blockProcFeed event.Feed
	scope         event.SubscriptionScope
	genesisBlock  *types.Block

	// This mutex synchronizes chain write operations.
	// Readers don't need to take it, they can just read the database.
	chainmu *syncx.ClosableMutex

	currentBlock      atomic.Pointer[types.Header] // Current head of the chain
	currentSnapBlock  atomic.Pointer[types.Header] // Current head of snap-sync
	currentFinalBlock atomic.Pointer[types.Header] // Latest (consensus) finalized block
	currentSafeBlock  atomic.Pointer[types.Header] // Latest (consensus) safe block

	bodyCache     *lru.Cache[common.Hash, *types.Body]
	bodyRLPCache  *lru.Cache[common.Hash, rlp.RawValue]
	receiptsCache *lru.Cache[common.Hash, []*types.Receipt]
	blockCache    *lru.Cache[common.Hash, *types.Block]
	txLookupCache *lru.Cache[common.Hash, *rawdb.LegacyTxLookupEntry]

	miningReceiptsCache *lru.Cache[common.Hash, []*types.Receipt]
	miningTxLogsCache   *lru.Cache[common.Hash, []*types.Log]
	miningStateCache    *lru.Cache[common.Hash, *state.StateDB]

	// future blocks are blocks added for later processing
	futureBlocks *lru.Cache[common.Hash, *types.Block]

	wg            sync.WaitGroup //
	quit          chan struct{}  // shutdown signal, closed in Stop.
	stopping      atomic.Bool    // false if chain is running, true when stopped
	procInterrupt atomic.Bool    // interrupt signaler for block processing

	engine     consensus.Engine
	validator  Validator // Block and state validator interface
	prefetcher Prefetcher
	processor  Processor // Block transaction processor interface
	forker     *ForkChoice
	vmConfig   vm.Config
}

// NewBlockChain returns a fully initialised block chain using information
// available in the database. It initialises the default Ethereum Validator
// and Processor.
func NewBlockChain(db ethdb.Database, cacheConfig *CacheConfig, genesis *Genesis, overrides *ChainOverrides, engine consensus.Engine, vmConfig vm.Config, shouldPreserve func(header *types.Header) bool, txLookupLimit *uint64) (*BlockChain, error) {
	if cacheConfig == nil {
		cacheConfig = defaultCacheConfig
	}
	opts := &proofKeeperOptions{
		enable:             cacheConfig.EnableProofKeeper,
		keepProofBlockSpan: cacheConfig.KeepProofBlockSpan,
		watchStartKeepCh:   make(chan *pathdb.KeepRecord),
		notifyFinishKeepCh: make(chan struct{}),
	}
	proofKeeper := newProofKeeper(opts)
	// Open trie database with provided config
	trieConfig := cacheConfig.triedbConfig(proofKeeper.GetKeepRecordWatchFunc())
	triedb := trie.NewDatabase(db, trieConfig)

	// Setup the genesis block, commit the provided genesis specification
	// to database if the genesis block is not present yet, or load the
	// stored one from database.
	chainConfig, genesisHash, genesisErr := SetupGenesisBlockWithOverride(db, triedb, genesis, overrides)
	if _, ok := genesisErr.(*params.ConfigCompatError); genesisErr != nil && !ok {
		return nil, genesisErr
	}
	log.Info("")
	log.Info(strings.Repeat("-", 153))
	for _, line := range strings.Split(chainConfig.Description(), "\n") {
		log.Info(line)
	}
	log.Info(strings.Repeat("-", 153))
	log.Info("")

	if chainConfig.IsOptimism() && chainConfig.RegolithTime == nil {
		log.Warn("Optimism RegolithTime has not been set")
	}

	bc := &BlockChain{
		chainConfig:         chainConfig,
		cacheConfig:         cacheConfig,
		db:                  db,
		triedb:              triedb,
		triegc:              prque.New[int64, common.Hash](nil),
		quit:                make(chan struct{}),
		chainmu:             syncx.NewClosableMutex(),
		bodyCache:           lru.NewCache[common.Hash, *types.Body](bodyCacheLimit),
		bodyRLPCache:        lru.NewCache[common.Hash, rlp.RawValue](bodyCacheLimit),
		receiptsCache:       lru.NewCache[common.Hash, []*types.Receipt](receiptsCacheLimit),
		blockCache:          lru.NewCache[common.Hash, *types.Block](blockCacheLimit),
		txLookupCache:       lru.NewCache[common.Hash, *rawdb.LegacyTxLookupEntry](txLookupCacheLimit),
		miningReceiptsCache: lru.NewCache[common.Hash, []*types.Receipt](receiptsCacheLimit),
		miningTxLogsCache:   lru.NewCache[common.Hash, []*types.Log](txLogsCacheLimit),
		miningStateCache:    lru.NewCache[common.Hash, *state.StateDB](miningStateCacheLimit),
		futureBlocks:        lru.NewCache[common.Hash, *types.Block](maxFutureBlocks),
		engine:              engine,
		vmConfig:            vmConfig,
	}
	bc.flushInterval.Store(int64(cacheConfig.TrieTimeLimit))
	bc.forker = NewForkChoice(bc, shouldPreserve)
	bc.stateCache = state.NewDatabaseWithNodeDB(bc.db, bc.triedb)
	bc.validator = NewBlockValidator(chainConfig, bc, engine)
	bc.prefetcher = newStatePrefetcher(chainConfig, bc, engine)
	bc.processor = NewStateProcessor(chainConfig, bc, engine)

	err := proofKeeper.Start(bc, db)
	if err != nil {
		return nil, err
	}
	bc.proofKeeper = proofKeeper

	bc.hc, err = NewHeaderChain(db, chainConfig, engine, bc.insertStopped)
	if err != nil {
		return nil, err
	}
	bc.genesisBlock = bc.GetBlockByNumber(0)
	if bc.genesisBlock == nil {
		return nil, ErrNoGenesis
	}

	bc.currentBlock.Store(nil)
	bc.currentSnapBlock.Store(nil)
	bc.currentFinalBlock.Store(nil)
	bc.currentSafeBlock.Store(nil)

	// Update chain info data metrics
	chainInfoGauge.Update(metrics.GaugeInfoValue{"chain_id": bc.chainConfig.ChainID.String()})

	// If Geth is initialized with an external ancient store, re-initialize the
	// missing chain indexes and chain flags. This procedure can survive crash
	// and can be resumed in next restart since chain flags are updated in last step.
	if bc.empty() {
		rawdb.InitDatabaseFromFreezer(bc.db)
	}
	// Load blockchain states from disk
	if err := bc.loadLastState(); err != nil {
		return nil, err
	}
	// Make sure the state associated with the block is available, or log out
	// if there is no available state, waiting for state sync.
	head := bc.CurrentBlock()
	if !bc.NoTries() && !bc.HasState(head.Root) {
		if head.Number.Uint64() == 0 {
			// The genesis state is missing, which is only possible in the path-based
			// scheme. This situation occurs when the initial state sync is not finished
			// yet, or the chain head is rewound below the pivot point. In both scenario,
			// there is no possible recovery approach except for rerunning a snap sync.
			// Do nothing here until the state syncer picks it up.
			log.Info("Genesis state is missing, wait state sync")
		} else {
			// Head state is missing, before the state recovery, find out the
			// disk layer point of snapshot(if it's enabled). Make sure the
			// rewound point is lower than disk layer.
			var diskRoot common.Hash
			if bc.cacheConfig.SnapshotLimit > 0 {
				diskRoot = rawdb.ReadSnapshotRoot(bc.db)
			}
			if bc.triedb.Scheme() == rawdb.PathScheme {
				recoverable, _ := bc.triedb.Recoverable(diskRoot)
				if !bc.HasState(diskRoot) && !recoverable {
					diskRoot = bc.triedb.Head()
				}
			}
			if diskRoot != (common.Hash{}) {
				log.Warn("Head state missing, repairing", "number", head.Number, "hash", head.Hash(), "snaproot", diskRoot)

				snapDisk, err := bc.setHeadBeyondRoot(head.Number.Uint64(), 0, diskRoot, true)
				if err != nil {
					return nil, err
				}
				// Chain rewound, persist old snapshot number to indicate recovery procedure
				if snapDisk != 0 {
					rawdb.WriteSnapshotRecoveryNumber(bc.db, snapDisk)
				}
			} else {
				log.Warn("Head state missing, repairing", "number", head.Number, "hash", head.Hash())
				if _, err := bc.setHeadBeyondRoot(head.Number.Uint64(), 0, common.Hash{}, true); err != nil {
					return nil, err
				}
			}
		}
	}
	// Ensure that a previous crash in SetHead doesn't leave extra ancients
	if frozen, err := bc.db.Ancients(); err == nil && frozen > 0 {
		var (
			needRewind bool
			low        uint64
		)
		// The head full block may be rolled back to a very low height due to
		// blockchain repair. If the head full block is even lower than the ancient
		// chain, truncate the ancient store.
		fullBlock := bc.CurrentBlock()
		if fullBlock != nil && fullBlock.Hash() != bc.genesisBlock.Hash() && fullBlock.Number.Uint64() < frozen-1 {
			needRewind = true
			low = fullBlock.Number.Uint64()
		}
		// In snap sync, it may happen that ancient data has been written to the
		// ancient store, but the LastFastBlock has not been updated, truncate the
		// extra data here.
		snapBlock := bc.CurrentSnapBlock()
		if snapBlock != nil && snapBlock.Number.Uint64() < frozen-1 {
			needRewind = true
			if snapBlock.Number.Uint64() < low || low == 0 {
				low = snapBlock.Number.Uint64()
			}
		}
		if needRewind {
			log.Error("Truncating ancient chain", "from", bc.CurrentHeader().Number.Uint64(), "to", low)
			if err := bc.SetHead(low); err != nil {
				return nil, err
			}
		}
	}
	// The first thing the node will do is reconstruct the verification data for
	// the head block (ethash cache or clique voting snapshot). Might as well do
	// it in advance.
	bc.engine.VerifyHeader(bc, bc.CurrentHeader())

	// Check the current state of the block hashes and make sure that we do not have any of the bad blocks in our chain
	for hash := range BadHashes {
		if header := bc.GetHeaderByHash(hash); header != nil {
			// get the canonical block corresponding to the offending header's number
			headerByNumber := bc.GetHeaderByNumber(header.Number.Uint64())
			// make sure the headerByNumber (if present) is in our current canonical chain
			if headerByNumber != nil && headerByNumber.Hash() == header.Hash() {
				log.Error("Found bad hash, rewinding chain", "number", header.Number, "hash", header.ParentHash)
				if err := bc.SetHead(header.Number.Uint64() - 1); err != nil {
					return nil, err
				}
				log.Error("Chain rewind was successful, resuming normal operation")
			}
		}
	}

	// Load any existing snapshot, regenerating it if loading failed
	if bc.cacheConfig.SnapshotLimit > 0 {
		// If the chain was rewound past the snapshot persistent layer (causing
		// a recovery block number to be persisted to disk), check if we're still
		// in recovery mode and in that case, don't invalidate the snapshot on a
		// head mismatch.
		var recover bool

		head := bc.CurrentBlock()
		if layer := rawdb.ReadSnapshotRecoveryNumber(bc.db); layer != nil && *layer >= head.Number.Uint64() {
			log.Warn("Enabling snapshot recovery", "chainhead", head.Number, "diskbase", *layer)
			recover = true
		}
		snapconfig := snapshot.Config{
			CacheSize:  bc.cacheConfig.SnapshotLimit,
			Recovery:   recover,
			NoBuild:    bc.cacheConfig.SnapshotNoBuild,
			AsyncBuild: !bc.cacheConfig.SnapshotWait,
			NoTries:    bc.stateCache.NoTries(),
		}
		bc.snaps, _ = snapshot.New(snapconfig, bc.db, bc.triedb, head.Root)
	}

	// Start future block processor.
	bc.wg.Add(1)
	go bc.updateFutureBlocks()

	// Rewind the chain in case of an incompatible config upgrade.
	if compat, ok := genesisErr.(*params.ConfigCompatError); ok {
		log.Warn("Rewinding chain to upgrade configuration", "err", compat)
		if compat.RewindToTime > 0 {
			bc.SetHeadWithTimestamp(compat.RewindToTime)
		} else {
			bc.SetHead(compat.RewindToBlock)
		}
		rawdb.WriteChainConfig(db, genesisHash, chainConfig)
	}
	// Start tx indexer/unindexer if required.
	if txLookupLimit != nil {
		bc.txLookupLimit = *txLookupLimit

		bc.wg.Add(1)
		go bc.maintainTxIndex()
	}
	return bc, nil
}

// empty returns an indicator whether the blockchain is empty.
// Note, it's a special case that we connect a non-empty ancient
// database with an empty node, so that we can plugin the ancient
// into node seamlessly.
func (bc *BlockChain) empty() bool {
	genesis := bc.genesisBlock.Hash()
	for _, hash := range []common.Hash{rawdb.ReadHeadBlockHash(bc.db), rawdb.ReadHeadHeaderHash(bc.db), rawdb.ReadHeadFastBlockHash(bc.db)} {
		if hash != genesis {
			return false
		}
	}
	return true
}

// loadLastState loads the last known chain state from the database. This method
// assumes that the chain manager mutex is held.
func (bc *BlockChain) loadLastState() error {
	// Restore the last known head block
	head := rawdb.ReadHeadBlockHash(bc.db)
	if head == (common.Hash{}) {
		// Corrupt or empty database, init from scratch
		log.Warn("Empty database, resetting chain")
		return bc.Reset()
	}
	// Make sure the entire head block is available
	headBlock := bc.GetBlockByHash(head)
	if headBlock == nil {
		// Corrupt or empty database, init from scratch
		log.Warn("Head block missing, resetting chain", "hash", head)
		return bc.Reset()
	}
	// Everything seems to be fine, set as the head block
	bc.currentBlock.Store(headBlock.Header())
	headBlockGauge.Update(int64(headBlock.NumberU64()))

	// Restore the last known head header
	headHeader := headBlock.Header()
	if head := rawdb.ReadHeadHeaderHash(bc.db); head != (common.Hash{}) {
		if header := bc.GetHeaderByHash(head); header != nil {
			headHeader = header
		}
	}
	bc.hc.SetCurrentHeader(headHeader)

	// Restore the last known head snap block
	bc.currentSnapBlock.Store(headBlock.Header())
	headFastBlockGauge.Update(int64(headBlock.NumberU64()))

	if head := rawdb.ReadHeadFastBlockHash(bc.db); head != (common.Hash{}) {
		if block := bc.GetBlockByHash(head); block != nil {
			bc.currentSnapBlock.Store(block.Header())
			headFastBlockGauge.Update(int64(block.NumberU64()))
		}
	}

	// Restore the last known finalized block and safe block
	// Note: the safe block is not stored on disk and it is set to the last
	// known finalized block on startup
	if head := rawdb.ReadFinalizedBlockHash(bc.db); head != (common.Hash{}) {
		if block := bc.GetBlockByHash(head); block != nil {
			bc.currentFinalBlock.Store(block.Header())
			headFinalizedBlockGauge.Update(int64(block.NumberU64()))
			bc.currentSafeBlock.Store(block.Header())
			headSafeBlockGauge.Update(int64(block.NumberU64()))
		}
	}
	// Issue a status log for the user
	var (
		currentSnapBlock  = bc.CurrentSnapBlock()
		currentFinalBlock = bc.CurrentFinalBlock()

		headerTd = bc.GetTd(headHeader.Hash(), headHeader.Number.Uint64())
		blockTd  = bc.GetTd(headBlock.Hash(), headBlock.NumberU64())
	)
	if headHeader.Hash() != headBlock.Hash() {
		log.Info("Loaded most recent local header", "number", headHeader.Number, "hash", headHeader.Hash(), "td", headerTd, "age", common.PrettyAge(time.Unix(int64(headHeader.Time), 0)))
	}
	log.Info("Loaded most recent local block", "number", headBlock.Number(), "hash", headBlock.Hash(), "td", blockTd, "age", common.PrettyAge(time.Unix(int64(headBlock.Time()), 0)))
	if headBlock.Hash() != currentSnapBlock.Hash() {
		snapTd := bc.GetTd(currentSnapBlock.Hash(), currentSnapBlock.Number.Uint64())
		log.Info("Loaded most recent local snap block", "number", currentSnapBlock.Number, "hash", currentSnapBlock.Hash(), "td", snapTd, "age", common.PrettyAge(time.Unix(int64(currentSnapBlock.Time), 0)))
	}
	if currentFinalBlock != nil {
		finalTd := bc.GetTd(currentFinalBlock.Hash(), currentFinalBlock.Number.Uint64())
		log.Info("Loaded most recent local finalized block", "number", currentFinalBlock.Number, "hash", currentFinalBlock.Hash(), "td", finalTd, "age", common.PrettyAge(time.Unix(int64(currentFinalBlock.Time), 0)))
	}
	if pivot := rawdb.ReadLastPivotNumber(bc.db); pivot != nil {
		log.Info("Loaded last snap-sync pivot marker", "number", *pivot)
	}
	return nil
}

// SetHead rewinds the local chain to a new head. Depending on whether the node
// was snap synced or full synced and in which state, the method will try to
// delete minimal data from disk whilst retaining chain consistency.
func (bc *BlockChain) SetHead(head uint64) error {
	if _, err := bc.setHeadBeyondRoot(head, 0, common.Hash{}, false); err != nil {
		return err
	}
	// Send chain head event to update the transaction pool
	header := bc.CurrentBlock()
	block := bc.GetBlock(header.Hash(), header.Number.Uint64())
	if block == nil {
		// This should never happen. In practice, previously currentBlock
		// contained the entire block whereas now only a "marker", so there
		// is an ever so slight chance for a race we should handle.
		log.Error("Current block not found in database", "block", header.Number, "hash", header.Hash())
		return fmt.Errorf("current block missing: #%d [%x..]", header.Number, header.Hash().Bytes()[:4])
	}
	bc.chainHeadFeed.Send(ChainHeadEvent{Block: block})
	return nil
}

// SetHeadWithTimestamp rewinds the local chain to a new head that has at max
// the given timestamp. Depending on whether the node was snap synced or full
// synced and in which state, the method will try to delete minimal data from
// disk whilst retaining chain consistency.
func (bc *BlockChain) SetHeadWithTimestamp(timestamp uint64) error {
	if _, err := bc.setHeadBeyondRoot(0, timestamp, common.Hash{}, false); err != nil {
		return err
	}
	// Send chain head event to update the transaction pool
	header := bc.CurrentBlock()
	block := bc.GetBlock(header.Hash(), header.Number.Uint64())
	if block == nil {
		// This should never happen. In practice, previously currentBlock
		// contained the entire block whereas now only a "marker", so there
		// is an ever so slight chance for a race we should handle.
		log.Error("Current block not found in database", "block", header.Number, "hash", header.Hash())
		return fmt.Errorf("current block missing: #%d [%x..]", header.Number, header.Hash().Bytes()[:4])
	}
	bc.chainHeadFeed.Send(ChainHeadEvent{Block: block})
	return nil
}

// SetFinalized sets the finalized block.
func (bc *BlockChain) SetFinalized(header *types.Header) {
	bc.currentFinalBlock.Store(header)
	if header != nil {
		rawdb.WriteFinalizedBlockHash(bc.db, header.Hash())
		headFinalizedBlockGauge.Update(int64(header.Number.Uint64()))
	} else {
		rawdb.WriteFinalizedBlockHash(bc.db, common.Hash{})
		headFinalizedBlockGauge.Update(0)
	}
}

// SetSafe sets the safe block.
func (bc *BlockChain) SetSafe(header *types.Header) {
	bc.currentSafeBlock.Store(header)
	if header != nil {
		headSafeBlockGauge.Update(int64(header.Number.Uint64()))
	} else {
		headSafeBlockGauge.Update(0)
	}
}

// setHeadBeyondRoot rewinds the local chain to a new head with the extra condition
// that the rewind must pass the specified state root. This method is meant to be
// used when rewinding with snapshots enabled to ensure that we go back further than
// persistent disk layer. Depending on whether the node was snap synced or full, and
// in which state, the method will try to delete minimal data from disk whilst
// retaining chain consistency.
//
// The method also works in timestamp mode if `head == 0` but `time != 0`. In that
// case blocks are rolled back until the new head becomes older or equal to the
// requested time. If both `head` and `time` is 0, the chain is rewound to genesis.
//
// The method returns the block number where the requested root cap was found.
func (bc *BlockChain) setHeadBeyondRoot(head uint64, time uint64, root common.Hash, repair bool) (uint64, error) {
	if !bc.chainmu.TryLock() {
		return 0, errChainStopped
	}
	defer bc.chainmu.Unlock()

	// Track the block number of the requested root hash
	var rootNumber uint64 // (no root == always 0)

	// Retrieve the last pivot block to short circuit rollbacks beyond it and the
	// current freezer limit to start nuking id underflown
	pivot := rawdb.ReadLastPivotNumber(bc.db)
	frozen, _ := bc.db.Ancients()

	updateFn := func(db ethdb.KeyValueWriter, header *types.Header) (*types.Header, bool) {
		// Rewind the blockchain, ensuring we don't end up with a stateless head
		// block. Note, depth equality is permitted to allow using SetHead as a
		// chain reparation mechanism without deleting any data!
		if currentBlock := bc.CurrentBlock(); currentBlock != nil && header.Number.Uint64() <= currentBlock.Number.Uint64() {
			newHeadBlock := bc.GetBlock(header.Hash(), header.Number.Uint64())
			if newHeadBlock == nil {
				log.Error("Gap in the chain, rewinding to genesis", "number", header.Number, "hash", header.Hash())
				newHeadBlock = bc.genesisBlock
			} else {
				// Block exists, keep rewinding until we find one with state,
				// keeping rewinding until we exceed the optional threshold
				// root hash
				beyondRoot := (root == common.Hash{}) // Flag whether we're beyond the requested root (no root, always true)

				for {
					// If a root threshold was requested but not yet crossed, check
					if root != (common.Hash{}) && !beyondRoot && newHeadBlock.Root() == root {
						beyondRoot, rootNumber = true, newHeadBlock.NumberU64()
					}
					if !bc.HasState(newHeadBlock.Root()) && !bc.stateRecoverable(newHeadBlock.Root()) {
						log.Trace("Block state missing, rewinding further", "number", newHeadBlock.NumberU64(), "hash", newHeadBlock.Hash())
						if pivot == nil || newHeadBlock.NumberU64() > *pivot {
							parent := bc.GetBlock(newHeadBlock.ParentHash(), newHeadBlock.NumberU64()-1)
							if parent != nil {
								newHeadBlock = parent
								continue
							}
							log.Error("Missing block in the middle, aiming genesis", "number", newHeadBlock.NumberU64()-1, "hash", newHeadBlock.ParentHash())
							newHeadBlock = bc.genesisBlock
						} else {
							log.Trace("Rewind passed pivot, aiming genesis", "number", newHeadBlock.NumberU64(), "hash", newHeadBlock.Hash(), "pivot", *pivot)
							newHeadBlock = bc.genesisBlock
						}
					}
					if beyondRoot || newHeadBlock.NumberU64() == 0 {
						if !bc.HasState(newHeadBlock.Root()) && bc.stateRecoverable(newHeadBlock.Root()) {
							// Rewind to a block with recoverable state. If the state is
							// missing, run the state recovery here.
							if err := bc.triedb.Recover(newHeadBlock.Root()); err != nil {
								log.Crit("Failed to rollback state", "err", err) // Shouldn't happen
							}
							log.Debug("Rewound to block with state", "number", newHeadBlock.NumberU64(), "hash", newHeadBlock.Hash())
						}
						break
					}
					log.Debug("Skipping block with threshold state", "number", newHeadBlock.NumberU64(), "hash", newHeadBlock.Hash(), "root", newHeadBlock.Root())
					newHeadBlock = bc.GetBlock(newHeadBlock.ParentHash(), newHeadBlock.NumberU64()-1) // Keep rewinding
				}
			}
			rawdb.WriteHeadBlockHash(db, newHeadBlock.Hash())

			// Degrade the chain markers if they are explicitly reverted.
			// In theory we should update all in-memory markers in the
			// last step, however the direction of SetHead is from high
			// to low, so it's safe to update in-memory markers directly.
			bc.currentBlock.Store(newHeadBlock.Header())
			headBlockGauge.Update(int64(newHeadBlock.NumberU64()))

			// The head state is missing, which is only possible in the path-based
			// scheme. This situation occurs when the chain head is rewound below
			// the pivot point. In this scenario, there is no possible recovery
			// approach except for rerunning a snap sync. Do nothing here until the
			// state syncer picks it up.
			if !bc.HasState(newHeadBlock.Root()) {
				log.Info("Chain is stateless, wait state sync", "number", newHeadBlock.Number(), "hash", newHeadBlock.Hash())
			}
		}
		// Rewind the snap block in a simpleton way to the target head
		if currentSnapBlock := bc.CurrentSnapBlock(); currentSnapBlock != nil && header.Number.Uint64() < currentSnapBlock.Number.Uint64() {
			newHeadSnapBlock := bc.GetBlock(header.Hash(), header.Number.Uint64())
			// If either blocks reached nil, reset to the genesis state
			if newHeadSnapBlock == nil {
				newHeadSnapBlock = bc.genesisBlock
			}
			rawdb.WriteHeadFastBlockHash(db, newHeadSnapBlock.Hash())

			// Degrade the chain markers if they are explicitly reverted.
			// In theory we should update all in-memory markers in the
			// last step, however the direction of SetHead is from high
			// to low, so it's safe the update in-memory markers directly.
			bc.currentSnapBlock.Store(newHeadSnapBlock.Header())
			headFastBlockGauge.Update(int64(newHeadSnapBlock.NumberU64()))
		}
		var (
			headHeader = bc.CurrentBlock()
			headNumber = headHeader.Number.Uint64()
		)
		// If setHead underflown the freezer threshold and the block processing
		// intent afterwards is full block importing, delete the chain segment
		// between the stateful-block and the sethead target.
		var wipe bool
		if headNumber+1 < frozen {
			wipe = pivot == nil || headNumber >= *pivot
		}
		return headHeader, wipe // Only force wipe if full synced
	}
	// Rewind the header chain, deleting all block bodies until then
	delFn := func(db ethdb.KeyValueWriter, hash common.Hash, num uint64) {
		// Ignore the error here since light client won't hit this path
		frozen, _ := bc.db.Ancients()
		if num+1 <= frozen {
			// Truncate all relative data(header, total difficulty, body, receipt
			// and canonical hash) from ancient store.
			if _, err := bc.db.TruncateHead(num); err != nil {
				log.Crit("Failed to truncate ancient data", "number", num, "err", err)
			}
			// Remove the hash <-> number mapping from the active store.
			rawdb.DeleteHeaderNumber(db, hash)
		} else {
			// Remove relative body and receipts from the active store.
			// The header, total difficulty and canonical hash will be
			// removed in the hc.SetHead function.
			rawdb.DeleteBody(db, hash, num)
			rawdb.DeleteReceipts(db, hash, num)
		}
		// Todo(rjl493456442) txlookup, bloombits, etc
	}
	// If SetHead was only called as a chain reparation method, try to skip
	// touching the header chain altogether, unless the freezer is broken
	if repair {
		if target, force := updateFn(bc.db, bc.CurrentBlock()); force {
			bc.hc.SetHead(target.Number.Uint64(), updateFn, delFn)
		}
	} else {
		// Rewind the chain to the requested head and keep going backwards until a
		// block with a state is found or snap sync pivot is passed
		if time > 0 {
			log.Warn("Rewinding blockchain to timestamp", "target", time)
			bc.hc.SetHeadWithTimestamp(time, updateFn, delFn)
		} else {
			log.Warn("Rewinding blockchain to block", "target", head)
			bc.hc.SetHead(head, updateFn, delFn)
		}
	}
	// Clear out any stale content from the caches
	bc.bodyCache.Purge()
	bc.bodyRLPCache.Purge()
	bc.receiptsCache.Purge()
	bc.blockCache.Purge()
	bc.txLookupCache.Purge()
	bc.miningReceiptsCache.Purge()
	bc.miningTxLogsCache.Purge()
	bc.miningStateCache.Purge()
	bc.futureBlocks.Purge()

	// Clear safe block, finalized block if needed
	if safe := bc.CurrentSafeBlock(); safe != nil && head < safe.Number.Uint64() {
		log.Warn("SetHead invalidated safe block")
		bc.SetSafe(nil)
	}
	if finalized := bc.CurrentFinalBlock(); finalized != nil && head < finalized.Number.Uint64() {
		log.Error("SetHead invalidated finalized block")
		bc.SetFinalized(nil)
	}
	return rootNumber, bc.loadLastState()
}

// SnapSyncCommitHead sets the current head block to the one defined by the hash
// irrelevant what the chain contents were prior.
func (bc *BlockChain) SnapSyncCommitHead(hash common.Hash) error {
	// Make sure that both the block as well at its state trie exists
	block := bc.GetBlockByHash(hash)
	if block == nil {
		return fmt.Errorf("non existent block [%x..]", hash[:4])
	}
	// Reset the trie database with the fresh snap synced state.
	root := block.Root()
	if bc.triedb.Scheme() == rawdb.PathScheme {
		if err := bc.triedb.Enable(root); err != nil {
			return err
		}
	}
	if !bc.NoTries() && !bc.HasState(root) {
		return fmt.Errorf("non existent state [%x..]", root[:4])
	}
	// If all checks out, manually set the head block.
	if !bc.chainmu.TryLock() {
		return errChainStopped
	}
	bc.currentBlock.Store(block.Header())
	headBlockGauge.Update(int64(block.NumberU64()))
	bc.chainmu.Unlock()

	// Destroy any existing state snapshot and regenerate it in the background,
	// also resuming the normal maintenance of any previously paused snapshot.
	if bc.snaps != nil {
		bc.snaps.Rebuild(root)
	}
	log.Info("Committed new head block", "number", block.Number(), "hash", hash)
	return nil
}

// Reset purges the entire blockchain, restoring it to its genesis state.
func (bc *BlockChain) Reset() error {
	return bc.ResetWithGenesisBlock(bc.genesisBlock)
}

// ResetWithGenesisBlock purges the entire blockchain, restoring it to the
// specified genesis state.
func (bc *BlockChain) ResetWithGenesisBlock(genesis *types.Block) error {
	// Dump the entire block chain and purge the caches
	if err := bc.SetHead(0); err != nil {
		return err
	}
	if !bc.chainmu.TryLock() {
		return errChainStopped
	}
	defer bc.chainmu.Unlock()

	// Prepare the genesis block and reinitialise the chain
	batch := bc.db.NewBatch()
	rawdb.WriteTd(batch, genesis.Hash(), genesis.NumberU64(), genesis.Difficulty())
	rawdb.WriteBlock(batch, genesis)
	if err := batch.Write(); err != nil {
		log.Crit("Failed to write genesis block", "err", err)
	}
	bc.writeHeadBlock(genesis)

	// Last update all in-memory chain markers
	bc.genesisBlock = genesis
	bc.currentBlock.Store(bc.genesisBlock.Header())
	headBlockGauge.Update(int64(bc.genesisBlock.NumberU64()))
	bc.hc.SetGenesis(bc.genesisBlock.Header())
	bc.hc.SetCurrentHeader(bc.genesisBlock.Header())
	bc.currentSnapBlock.Store(bc.genesisBlock.Header())
	headFastBlockGauge.Update(int64(bc.genesisBlock.NumberU64()))
	return nil
}

// Export writes the active chain to the given writer.
func (bc *BlockChain) Export(w io.Writer) error {
	return bc.ExportN(w, uint64(0), bc.CurrentBlock().Number.Uint64())
}

// ExportN writes a subset of the active chain to the given writer.
func (bc *BlockChain) ExportN(w io.Writer, first uint64, last uint64) error {
	if first > last {
		return fmt.Errorf("export failed: first (%d) is greater than last (%d)", first, last)
	}
	log.Info("Exporting batch of blocks", "count", last-first+1)

	var (
		parentHash common.Hash
		start      = time.Now()
		reported   = time.Now()
	)
	for nr := first; nr <= last; nr++ {
		block := bc.GetBlockByNumber(nr)
		if block == nil {
			return fmt.Errorf("export failed on #%d: not found", nr)
		}
		if nr > first && block.ParentHash() != parentHash {
			return errors.New("export failed: chain reorg during export")
		}
		parentHash = block.Hash()
		if err := block.EncodeRLP(w); err != nil {
			return err
		}
		if time.Since(reported) >= statsReportLimit {
			log.Info("Exporting blocks", "exported", block.NumberU64()-first, "elapsed", common.PrettyDuration(time.Since(start)))
			reported = time.Now()
		}
	}
	return nil
}

// writeHeadBlock injects a new head block into the current block chain. This method
// assumes that the block is indeed a true head. It will also reset the head
// header and the head snap sync block to this very same block if they are older
// or if they are on a different side chain.
//
// Note, this function assumes that the `mu` mutex is held!
func (bc *BlockChain) writeHeadBlock(block *types.Block) {
	// Add the block to the canonical chain number scheme and mark as the head
	batch := bc.db.NewBatch()
	rawdb.WriteHeadHeaderHash(batch, block.Hash())
	rawdb.WriteHeadFastBlockHash(batch, block.Hash())
	rawdb.WriteCanonicalHash(batch, block.Hash(), block.NumberU64())
	rawdb.WriteTxLookupEntriesByBlock(batch, block)
	rawdb.WriteHeadBlockHash(batch, block.Hash())

	// Flush the whole batch into the disk, exit the node if failed
	if err := batch.Write(); err != nil {
		log.Crit("Failed to update chain indexes and markers", "err", err)
	}
	// Update all in-memory chain markers in the last step
	bc.hc.SetCurrentHeader(block.Header())

	bc.currentSnapBlock.Store(block.Header())
	headFastBlockGauge.Update(int64(block.NumberU64()))

	bc.currentBlock.Store(block.Header())
	headBlockGauge.Update(int64(block.NumberU64()))
}

// stopWithoutSaving stops the blockchain service. If any imports are currently in progress
// it will abort them using the procInterrupt. This method stops all running
// goroutines, but does not do all the post-stop work of persisting data.
// OBS! It is generally recommended to use the Stop method!
// This method has been exposed to allow tests to stop the blockchain while simulating
// a crash.
func (bc *BlockChain) stopWithoutSaving() {
	if !bc.stopping.CompareAndSwap(false, true) {
		return
	}

	// Unsubscribe all subscriptions registered from blockchain.
	bc.scope.Close()

	// Signal shutdown to all goroutines.
	close(bc.quit)
	bc.StopInsert()

	// Now wait for all chain modifications to end and persistent goroutines to exit.
	//
	// Note: Close waits for the mutex to become available, i.e. any running chain
	// modification will have exited when Close returns. Since we also called StopInsert,
	// the mutex should become available quickly. It cannot be taken again after Close has
	// returned.
	bc.chainmu.Close()
	bc.wg.Wait()
}

// Stop stops the blockchain service. If any imports are currently in progress
// it will abort them using the procInterrupt.
func (bc *BlockChain) Stop() {
	bc.stopWithoutSaving()

	// Ensure that the entirety of the state snapshot is journaled to disk.
	var snapBase common.Hash
	if bc.snaps != nil {
		var err error
		if snapBase, err = bc.snaps.Journal(bc.CurrentBlock().Root); err != nil {
			log.Error("Failed to journal state snapshot", "err", err)
		}
	}
	if bc.triedb.Scheme() == rawdb.PathScheme {
		// Ensure that the in-memory trie nodes are journaled to disk properly.
		if err := bc.triedb.Journal(bc.CurrentBlock().Root); err != nil {
			log.Info("Failed to journal in-memory trie nodes", "err", err)
		}
		if err := bc.proofKeeper.Stop(); err != nil {
			log.Info("Failed to stop proof keeper", "err", err)
		}
	} else {
		// Ensure the state of a recent block is also stored to disk before exiting.
		// We're writing three different states to catch different restart scenarios:
		//  - HEAD:     So we don't need to reprocess any blocks in the general case
		//  - HEAD-1:   So we don't do large reorgs if our HEAD becomes an uncle
		//  - HEAD-127: So we have a hard limit on the number of blocks reexecuted
		if !bc.cacheConfig.TrieDirtyDisabled {
			triedb := bc.triedb

			for _, offset := range []uint64{0, 1, TriesInMemory - 1} {
				if number := bc.CurrentBlock().Number.Uint64(); number > offset {
					recent := bc.GetBlockByNumber(number - offset)
					log.Info("Writing cached state to disk", "block", recent.Number(), "hash", recent.Hash(), "root", recent.Root())
					if err := triedb.Commit(recent.Root(), true); err != nil {
						log.Error("Failed to commit recent state trie", "err", err)
					}
				}
			}
			if snapBase != (common.Hash{}) {
				log.Info("Writing snapshot state to disk", "root", snapBase)
				if err := triedb.Commit(snapBase, true); err != nil {
					log.Error("Failed to commit recent state trie", "err", err)
				}
			}
			for !bc.triegc.Empty() {
				triedb.Dereference(bc.triegc.PopItem())
			}
			if _, nodes, _, _ := triedb.Size(); nodes != 0 { // all memory is contained within the nodes return for hashdb
				log.Error("Dangling trie nodes after full cleanup")
			}
		}
	}
	// Close the trie database, release all the held resources as the last step.
	if err := bc.triedb.Close(); err != nil {
		log.Error("Failed to close trie database", "err", err)
	}
	log.Info("Blockchain stopped")
}

// StopInsert interrupts all insertion methods, causing them to return
// errInsertionInterrupted as soon as possible. Insertion is permanently disabled after
// calling this method.
func (bc *BlockChain) StopInsert() {
	bc.procInterrupt.Store(true)
}

// insertStopped returns true after StopInsert has been called.
func (bc *BlockChain) insertStopped() bool {
	return bc.procInterrupt.Load()
}

func (bc *BlockChain) procFutureBlocks() {
	blocks := make([]*types.Block, 0, bc.futureBlocks.Len())
	for _, hash := range bc.futureBlocks.Keys() {
		if block, exist := bc.futureBlocks.Peek(hash); exist {
			blocks = append(blocks, block)
		}
	}
	if len(blocks) > 0 {
		slices.SortFunc(blocks, func(a, b *types.Block) int {
			return a.Number().Cmp(b.Number())
		})
		// Insert one by one as chain insertion needs contiguous ancestry between blocks
		for i := range blocks {
			bc.InsertChain(blocks[i : i+1])
		}
	}
}

// CacheMiningReceipts cache receipts in memory
func (bc *BlockChain) CacheMiningReceipts(hash common.Hash, receipts types.Receipts) {
	bc.miningReceiptsCache.Add(hash, receipts)
}

// CacheMiningTxLogs cache tx logs in memory
func (bc *BlockChain) CacheMiningTxLogs(hash common.Hash, logs []*types.Log) {
	bc.miningTxLogsCache.Add(hash, logs)
}

// CacheMiningState cache mining state in memory
func (bc *BlockChain) CacheMiningState(hash common.Hash, state *state.StateDB) {
	bc.miningStateCache.Add(hash, state)
}

// WriteStatus status of write
type WriteStatus byte

const (
	NonStatTy WriteStatus = iota
	CanonStatTy
	SideStatTy
)

// InsertReceiptChain attempts to complete an already existing header chain with
// transaction and receipt data.
func (bc *BlockChain) InsertReceiptChain(blockChain types.Blocks, receiptChain []types.Receipts, ancientLimit uint64) (int, error) {
	// We don't require the chainMu here since we want to maximize the
	// concurrency of header insertion and receipt insertion.
	bc.wg.Add(1)
	defer bc.wg.Done()

	var (
		ancientBlocks, liveBlocks     types.Blocks
		ancientReceipts, liveReceipts []types.Receipts
	)
	// Do a sanity check that the provided chain is actually ordered and linked
	for i, block := range blockChain {
		if i != 0 {
			prev := blockChain[i-1]
			if block.NumberU64() != prev.NumberU64()+1 || block.ParentHash() != prev.Hash() {
				log.Error("Non contiguous receipt insert",
					"number", block.Number(), "hash", block.Hash(), "parent", block.ParentHash(),
					"prevnumber", prev.Number(), "prevhash", prev.Hash())
				return 0, fmt.Errorf("non contiguous insert: item %d is #%d [%x..], item %d is #%d [%x..] (parent [%x..])",
					i-1, prev.NumberU64(), prev.Hash().Bytes()[:4],
					i, block.NumberU64(), block.Hash().Bytes()[:4], block.ParentHash().Bytes()[:4])
			}
		}
		if block.NumberU64() <= ancientLimit {
			ancientBlocks, ancientReceipts = append(ancientBlocks, block), append(ancientReceipts, receiptChain[i])
		} else {
			liveBlocks, liveReceipts = append(liveBlocks, block), append(liveReceipts, receiptChain[i])
		}

		// Here we also validate that blob transactions in the block do not contain a sidecar.
		// While the sidecar does not affect the block hash / tx hash, sending blobs within a block is not allowed.
		for txIndex, tx := range block.Transactions() {
			if tx.Type() == types.BlobTxType && tx.BlobTxSidecar() != nil {
				return 0, fmt.Errorf("block #%d contains unexpected blob sidecar in tx at index %d", block.NumberU64(), txIndex)
			}
		}
	}

	var (
		stats = struct{ processed, ignored int32 }{}
		start = time.Now()
		size  = int64(0)
	)

	// updateHead updates the head snap sync block if the inserted blocks are better
	// and returns an indicator whether the inserted blocks are canonical.
	updateHead := func(head *types.Block) bool {
		if !bc.chainmu.TryLock() {
			return false
		}
		defer bc.chainmu.Unlock()

		// Rewind may have occurred, skip in that case.
		if bc.CurrentHeader().Number.Cmp(head.Number()) >= 0 {
			reorg, err := bc.forker.ReorgNeeded(bc.CurrentSnapBlock(), head.Header())
			if err != nil {
				log.Warn("Reorg failed", "err", err)
				return false
			} else if !reorg {
				return false
			}
			rawdb.WriteHeadFastBlockHash(bc.db, head.Hash())
			bc.currentSnapBlock.Store(head.Header())
			headFastBlockGauge.Update(int64(head.NumberU64()))
			return true
		}
		return false
	}
	// writeAncient writes blockchain and corresponding receipt chain into ancient store.
	//
	// this function only accepts canonical chain data. All side chain will be reverted
	// eventually.
	writeAncient := func(blockChain types.Blocks, receiptChain []types.Receipts) (int, error) {
		first := blockChain[0]
		last := blockChain[len(blockChain)-1]

		// Ensure genesis is in ancients.
		if first.NumberU64() == 1 {
			if frozen, _ := bc.db.Ancients(); frozen == 0 {
				b := bc.genesisBlock
				td := bc.genesisBlock.Difficulty()
				writeSize, err := rawdb.WriteAncientBlocks(bc.db, []*types.Block{b}, []types.Receipts{nil}, td)
				size += writeSize
				if err != nil {
					log.Error("Error writing genesis to ancients", "err", err)
					return 0, err
				}
				log.Info("Wrote genesis to ancients")
			}
		}
		// Before writing the blocks to the ancients, we need to ensure that
		// they correspond to the what the headerchain 'expects'.
		// We only check the last block/header, since it's a contiguous chain.
		if !bc.HasHeader(last.Hash(), last.NumberU64()) {
			return 0, fmt.Errorf("containing header #%d [%x..] unknown", last.Number(), last.Hash().Bytes()[:4])
		}

		// Write all chain data to ancients.
		td := bc.GetTd(first.Hash(), first.NumberU64())
		writeSize, err := rawdb.WriteAncientBlocks(bc.db, blockChain, receiptChain, td)
		size += writeSize
		if err != nil {
			log.Error("Error importing chain data to ancients", "err", err)
			return 0, err
		}

		// Write tx indices if any condition is satisfied:
		// * If user requires to reserve all tx indices(txlookuplimit=0)
		// * If all ancient tx indices are required to be reserved(txlookuplimit is even higher than ancientlimit)
		// * If block number is large enough to be regarded as a recent block
		// It means blocks below the ancientLimit-txlookupLimit won't be indexed.
		//
		// But if the `TxIndexTail` is not nil, e.g. Geth is initialized with
		// an external ancient database, during the setup, blockchain will start
		// a background routine to re-indexed all indices in [ancients - txlookupLimit, ancients)
		// range. In this case, all tx indices of newly imported blocks should be
		// generated.
		batch := bc.db.NewBatch()
		for i, block := range blockChain {
			if bc.txLookupLimit == 0 || ancientLimit <= bc.txLookupLimit || block.NumberU64() >= ancientLimit-bc.txLookupLimit {
				rawdb.WriteTxLookupEntriesByBlock(batch, block)
			} else if rawdb.ReadTxIndexTail(bc.db) != nil {
				rawdb.WriteTxLookupEntriesByBlock(batch, block)
			}
			stats.processed++

			if batch.ValueSize() > ethdb.IdealBatchSize || i == len(blockChain)-1 {
				size += int64(batch.ValueSize())
				if err = batch.Write(); err != nil {
					snapBlock := bc.CurrentSnapBlock().Number.Uint64()
					if _, err := bc.db.TruncateHead(snapBlock + 1); err != nil {
						log.Error("Can't truncate ancient store after failed insert", "err", err)
					}
					return 0, err
				}
				batch.Reset()
			}
		}

		// Sync the ancient store explicitly to ensure all data has been flushed to disk.
		if err := bc.db.Sync(); err != nil {
			return 0, err
		}
		// Update the current snap block because all block data is now present in DB.
		previousSnapBlock := bc.CurrentSnapBlock().Number.Uint64()
		if !updateHead(blockChain[len(blockChain)-1]) {
			// We end up here if the header chain has reorg'ed, and the blocks/receipts
			// don't match the canonical chain.
			if _, err := bc.db.TruncateHead(previousSnapBlock + 1); err != nil {
				log.Error("Can't truncate ancient store after failed insert", "err", err)
			}
			return 0, errSideChainReceipts
		}

		// Delete block data from the main database.
		batch.Reset()
		canonHashes := make(map[common.Hash]struct{})
		for _, block := range blockChain {
			canonHashes[block.Hash()] = struct{}{}
			if block.NumberU64() == 0 {
				continue
			}
			rawdb.DeleteCanonicalHash(batch, block.NumberU64())
			rawdb.DeleteBlockWithoutNumber(batch, block.Hash(), block.NumberU64())
		}
		// Delete side chain hash-to-number mappings.
		for _, nh := range rawdb.ReadAllHashesInRange(bc.db, first.NumberU64(), last.NumberU64()) {
			if _, canon := canonHashes[nh.Hash]; !canon {
				rawdb.DeleteHeader(batch, nh.Hash, nh.Number)
			}
		}
		if err := batch.Write(); err != nil {
			return 0, err
		}
		return 0, nil
	}

	// writeLive writes blockchain and corresponding receipt chain into active store.
	writeLive := func(blockChain types.Blocks, receiptChain []types.Receipts) (int, error) {
		skipPresenceCheck := false
		batch := bc.db.NewBatch()
		for i, block := range blockChain {
			// Short circuit insertion if shutting down or processing failed
			if bc.insertStopped() {
				return 0, errInsertionInterrupted
			}
			// Short circuit if the owner header is unknown
			if !bc.HasHeader(block.Hash(), block.NumberU64()) {
				return i, fmt.Errorf("containing header #%d [%x..] unknown", block.Number(), block.Hash().Bytes()[:4])
			}
			if !skipPresenceCheck {
				// Ignore if the entire data is already known
				if bc.HasBlock(block.Hash(), block.NumberU64()) {
					stats.ignored++
					continue
				} else {
					// If block N is not present, neither are the later blocks.
					// This should be true, but if we are mistaken, the shortcut
					// here will only cause overwriting of some existing data
					skipPresenceCheck = true
				}
			}
			// Write all the data out into the database
			rawdb.WriteBody(batch, block.Hash(), block.NumberU64(), block.Body())
			rawdb.WriteReceipts(batch, block.Hash(), block.NumberU64(), receiptChain[i])
			rawdb.WriteTxLookupEntriesByBlock(batch, block) // Always write tx indices for live blocks, we assume they are needed

			// Write everything belongs to the blocks into the database. So that
			// we can ensure all components of body is completed(body, receipts,
			// tx indexes)
			if batch.ValueSize() >= ethdb.IdealBatchSize {
				if err := batch.Write(); err != nil {
					return 0, err
				}
				size += int64(batch.ValueSize())
				batch.Reset()
			}
			stats.processed++
		}
		// Write everything belongs to the blocks into the database. So that
		// we can ensure all components of body is completed(body, receipts,
		// tx indexes)
		if batch.ValueSize() > 0 {
			size += int64(batch.ValueSize())
			if err := batch.Write(); err != nil {
				return 0, err
			}
		}
		updateHead(blockChain[len(blockChain)-1])
		return 0, nil
	}

	// Write downloaded chain data and corresponding receipt chain data
	if len(ancientBlocks) > 0 {
		if n, err := writeAncient(ancientBlocks, ancientReceipts); err != nil {
			if err == errInsertionInterrupted {
				return 0, nil
			}
			return n, err
		}
	}
	// Write the tx index tail (block number from where we index) before write any live blocks
	if len(liveBlocks) > 0 && liveBlocks[0].NumberU64() == ancientLimit+1 {
		// The tx index tail can only be one of the following two options:
		// * 0: all ancient blocks have been indexed
		// * ancient-limit: the indices of blocks before ancient-limit are ignored
		if tail := rawdb.ReadTxIndexTail(bc.db); tail == nil {
			if bc.txLookupLimit == 0 || ancientLimit <= bc.txLookupLimit {
				rawdb.WriteTxIndexTail(bc.db, 0)
			} else {
				rawdb.WriteTxIndexTail(bc.db, ancientLimit-bc.txLookupLimit)
			}
		}
	}
	if len(liveBlocks) > 0 {
		if n, err := writeLive(liveBlocks, liveReceipts); err != nil {
			if err == errInsertionInterrupted {
				return 0, nil
			}
			return n, err
		}
	}

	head := blockChain[len(blockChain)-1]
	context := []interface{}{
		"count", stats.processed, "elapsed", common.PrettyDuration(time.Since(start)),
		"number", head.Number(), "hash", head.Hash(), "age", common.PrettyAge(time.Unix(int64(head.Time()), 0)),
		"size", common.StorageSize(size),
	}
	if stats.ignored > 0 {
		context = append(context, []interface{}{"ignored", stats.ignored}...)
	}
	log.Debug("Imported new block receipts", context...)

	return 0, nil
}

// writeBlockWithoutState writes only the block and its metadata to the database,
// but does not write any state. This is used to construct competing side forks
// up to the point where they exceed the canonical total difficulty.
func (bc *BlockChain) writeBlockWithoutState(block *types.Block, td *big.Int) (err error) {
	if bc.insertStopped() {
		return errInsertionInterrupted
	}

	batch := bc.db.NewBatch()
	rawdb.WriteTd(batch, block.Hash(), block.NumberU64(), td)
	rawdb.WriteBlock(batch, block)
	if err := batch.Write(); err != nil {
		log.Crit("Failed to write block into disk", "err", err)
	}
	return nil
}

// writeKnownBlock updates the head block flag with a known block
// and introduces chain reorg if necessary.
func (bc *BlockChain) writeKnownBlock(block *types.Block) error {
	current := bc.CurrentBlock()
	if block.ParentHash() != current.Hash() {
		if err := bc.reorg(current, block); err != nil {
			return err
		}
	}
	bc.writeHeadBlock(block)
	return nil
}

// writeBlockWithState writes block, metadata and corresponding state data to the
// database.
func (bc *BlockChain) writeBlockWithState(block *types.Block, receipts []*types.Receipt, state *state.StateDB) error {
	// Calculate the total difficulty of the block
	ptd := bc.GetTd(block.ParentHash(), block.NumberU64()-1)
	if ptd == nil {
		return consensus.ErrUnknownAncestor
	}
	// Make sure no inconsistent state is leaked during insertion
	externTd := new(big.Int).Add(block.Difficulty(), ptd)

	// Irrelevant of the canonical status, write the block itself to the database.
	//
	// Note all the components of block(td, hash->number map, header, body, receipts)
	// should be written atomically. BlockBatch is used for containing all components.
	start := time.Now()
	blockBatch := bc.db.NewBatch()
	rawdb.WriteTd(blockBatch, block.Hash(), block.NumberU64(), externTd)
	rawdb.WriteBlock(blockBatch, block)
	rawdb.WriteReceipts(blockBatch, block.Hash(), block.NumberU64(), receipts)
	rawdb.WritePreimages(blockBatch, state.Preimages())
	if err := blockBatch.Write(); err != nil {
		log.Crit("Failed to write block into disk", "err", err)
	}
	blockWriteExternalTimer.UpdateSince(start)
	log.Debug("blockWriteExternalTimer", "duration", common.PrettyDuration(time.Since(start)), "hash", block.Hash())

	// Commit all cached state changes into underlying memory database.
	start = time.Now()
	state.SetExpectedStateRoot(block.Root())
	root, err := state.Commit(block.NumberU64(), bc.chainConfig.IsEIP158(block.Number()))
	if err != nil {
		return err
	}
	stateCommitExternalTimer.UpdateSince(start)
	log.Debug("stateCommitExternalTimer", "duration", common.PrettyDuration(time.Since(start)), "hash", block.Hash())

	// If node is running in path mode, skip explicit gc operation
	// which is unnecessary in this mode.
	if bc.triedb.Scheme() == rawdb.PathScheme {
		return nil
	}
	// If we're running an archive node, always flush
	start = time.Now()
	defer func() {
		triedbCommitExternalTimer.UpdateSince(start)
		log.Debug("triedbCommitExternalTimer", "duration", common.PrettyDuration(time.Since(start)), "hash", block.Hash())
	}()
	if bc.cacheConfig.TrieDirtyDisabled {
		return bc.triedb.Commit(root, false)
	}
	// Full but not archive node, do proper garbage collection
	bc.triedb.Reference(root, common.Hash{}) // metadata reference to keep trie alive
	bc.triegc.Push(root, -int64(block.NumberU64()))

	// Flush limits are not considered for the first TriesInMemory blocks.
	current := block.NumberU64()
	if current <= TriesInMemory {
		return nil
	}
	// If we exceeded our memory allowance, flush matured singleton nodes to disk
	var (
		_, nodes, _, imgs = bc.triedb.Size() // all memory is contained within the nodes return for hashdb
		limit             = common.StorageSize(bc.cacheConfig.TrieDirtyLimit) * 1024 * 1024
	)
	if nodes > limit || imgs > 4*1024*1024 {
		bc.triedb.Cap(limit - ethdb.IdealBatchSize)
	}
	// Find the next state trie we need to commit
	chosen := current - TriesInMemory
	flushInterval := time.Duration(bc.flushInterval.Load())
	// If we exceeded time allowance, flush an entire trie to disk
	if bc.gcproc > flushInterval || (bc.cacheConfig.TrieCommitInterval != 0 && chosen%bc.cacheConfig.TrieCommitInterval == 0) {
		// If the header is missing (canonical chain behind), we're reorging a low
		// diff sidechain. Suspend committing until this operation is completed.
		header := bc.GetHeaderByNumber(chosen)
		if header == nil {
			log.Warn("Reorg in progress, trie commit postponed", "number", chosen)
		} else {
			// If we're exceeding limits but haven't reached a large enough memory gap,
			// warn the user that the system is becoming unstable.
			if chosen < bc.lastWrite+TriesInMemory && bc.gcproc >= 2*flushInterval {
				log.Info("State in memory for too long, committing", "time", bc.gcproc, "allowance", flushInterval, "optimum", float64(chosen-bc.lastWrite)/TriesInMemory)
			}
			// Flush an entire trie and restart the counters
			bc.triedb.Commit(header.Root, true)
			bc.lastWrite = chosen
			bc.gcproc = 0
		}
	}
	// Garbage collect anything below our required write retention
	for !bc.triegc.Empty() {
		root, number := bc.triegc.Pop()
		if uint64(-number) > chosen {
			bc.triegc.Push(root, number)
			break
		}
		bc.triedb.Dereference(root)
	}
	return nil
}

// WriteBlockAndSetHead writes the given block and all associated state to the database,
// and applies the block as the new chain head.
func (bc *BlockChain) WriteBlockAndSetHead(block *types.Block, receipts []*types.Receipt, logs []*types.Log, state *state.StateDB, emitHeadEvent bool) (status WriteStatus, err error) {
	if !bc.chainmu.TryLock() {
		return NonStatTy, errChainStopped
	}
	defer bc.chainmu.Unlock()

	return bc.writeBlockAndSetHead(block, receipts, logs, state, emitHeadEvent)
}

// writeBlockAndSetHead is the internal implementation of WriteBlockAndSetHead.
// This function expects the chain mutex to be held.
func (bc *BlockChain) writeBlockAndSetHead(block *types.Block, receipts []*types.Receipt, logs []*types.Log, state *state.StateDB, emitHeadEvent bool) (status WriteStatus, err error) {
	if err := bc.writeBlockWithState(block, receipts, state); err != nil {
		return NonStatTy, err
	}
	currentBlock := bc.CurrentBlock()
	reorg, err := bc.forker.ReorgNeeded(currentBlock, block.Header())
	if err != nil {
		return NonStatTy, err
	}
	if reorg {
		// Reorganise the chain if the parent is not the head block
		if block.ParentHash() != currentBlock.Hash() {
			if err := bc.reorg(currentBlock, block); err != nil {
				return NonStatTy, err
			}
		}
		status = CanonStatTy
	} else {
		status = SideStatTy
	}
	// Set new head.
	if status == CanonStatTy {
		bc.writeHeadBlock(block)
	}
	bc.futureBlocks.Remove(block.Hash())

	if status == CanonStatTy {
		bc.chainFeed.Send(ChainEvent{Block: block, Hash: block.Hash(), Logs: logs})
		if len(logs) > 0 {
			bc.logsFeed.Send(logs)
		}
		// In theory, we should fire a ChainHeadEvent when we inject
		// a canonical block, but sometimes we can insert a batch of
		// canonical blocks. Avoid firing too many ChainHeadEvents,
		// we will fire an accumulated ChainHeadEvent and disable fire
		// event here.
		if emitHeadEvent {
			bc.chainHeadFeed.Send(ChainHeadEvent{Block: block})
		}
	} else {
		bc.chainSideFeed.Send(ChainSideEvent{Block: block})
	}
	return status, nil
}

// addFutureBlock checks if the block is within the max allowed window to get
// accepted for future processing, and returns an error if the block is too far
// ahead and was not added.
//
// TODO after the transition, the future block shouldn't be kept. Because
// it's not checked in the Geth side anymore.
func (bc *BlockChain) addFutureBlock(block *types.Block) error {
	max := uint64(time.Now().Unix() + maxTimeFutureBlocks)
	if block.Time() > max {
		return fmt.Errorf("future block timestamp %v > allowed %v", block.Time(), max)
	}
	if block.Difficulty().Cmp(common.Big0) == 0 {
		// Never add PoS blocks into the future queue
		return nil
	}
	bc.futureBlocks.Add(block.Hash(), block)
	return nil
}

// InsertChain attempts to insert the given batch of blocks in to the canonical
// chain or, otherwise, create a fork. If an error is returned it will return
// the index number of the failing block as well an error describing what went
// wrong. After insertion is done, all accumulated events will be fired.
func (bc *BlockChain) InsertChain(chain types.Blocks) (int, error) {
	// Sanity check that we have something meaningful to import
	if len(chain) == 0 {
		return 0, nil
	}
	bc.blockProcFeed.Send(true)
	defer bc.blockProcFeed.Send(false)

	// Do a sanity check that the provided chain is actually ordered and linked.
	for i := 1; i < len(chain); i++ {
		block, prev := chain[i], chain[i-1]
		if block.NumberU64() != prev.NumberU64()+1 || block.ParentHash() != prev.Hash() {
			log.Error("Non contiguous block insert",
				"number", block.Number(),
				"hash", block.Hash(),
				"parent", block.ParentHash(),
				"prevnumber", prev.Number(),
				"prevhash", prev.Hash(),
			)
			return 0, fmt.Errorf("non contiguous insert: item %d is #%d [%x..], item %d is #%d [%x..] (parent [%x..])", i-1, prev.NumberU64(),
				prev.Hash().Bytes()[:4], i, block.NumberU64(), block.Hash().Bytes()[:4], block.ParentHash().Bytes()[:4])
		}
	}
	// Pre-checks passed, start the full block imports
	if !bc.chainmu.TryLock() {
		return 0, errChainStopped
	}
	defer bc.chainmu.Unlock()
	return bc.insertChain(chain, true)
}

// insertChain is the internal implementation of InsertChain, which assumes that
// 1) chains are contiguous, and 2) The chain mutex is held.
//
// This method is split out so that import batches that require re-injecting
// historical blocks can do so without releasing the lock, which could lead to
// racey behaviour. If a sidechain import is in progress, and the historic state
// is imported, but then new canon-head is added before the actual sidechain
// completes, then the historic state could be pruned again
func (bc *BlockChain) insertChain(chain types.Blocks, setHead bool) (int, error) {
	// If the chain is terminating, don't even bother starting up.
	if bc.insertStopped() {
		return 0, nil
	}

	// Start a parallel signature recovery (signer will fluke on fork transition, minimal perf loss)
	SenderCacher.RecoverFromBlocks(types.MakeSigner(bc.chainConfig, chain[0].Number(), chain[0].Time()), chain)

	var (
		stats     = insertStats{startTime: mclock.Now()}
		lastCanon *types.Block
	)
	// Fire a single chain head event if we've progressed the chain
	defer func() {
		if lastCanon != nil && bc.CurrentBlock().Hash() == lastCanon.Hash() {
			bc.chainHeadFeed.Send(ChainHeadEvent{lastCanon})
		}
	}()
	// Start the parallel header verifier
	headers := make([]*types.Header, len(chain))
	for i, block := range chain {
		headers[i] = block.Header()
	}
	abort, results := bc.engine.VerifyHeaders(bc, headers)
	defer close(abort)

	// Peek the error for the first block to decide the directing import logic
	it := newInsertIterator(chain, results, bc.validator)
	block, err := it.next()

	// Left-trim all the known blocks that don't need to build snapshot
	if bc.skipBlock(err, it) {
		// First block (and state) is known
		//   1. We did a roll-back, and should now do a re-import
		//   2. The block is stored as a sidechain, and is lying about it's stateroot, and passes a stateroot
		//      from the canonical chain, which has not been verified.
		// Skip all known blocks that are behind us.
		var (
			reorg   bool
			current = bc.CurrentBlock()
		)
		for block != nil && bc.skipBlock(err, it) {
			reorg, err = bc.forker.ReorgNeeded(current, block.Header())
			if err != nil {
				return it.index, err
			}
			if reorg {
				// Switch to import mode if the forker says the reorg is necessary
				// and also the block is not on the canonical chain.
				// In eth2 the forker always returns true for reorg decision (blindly trusting
				// the external consensus engine), but in order to prevent the unnecessary
				// reorgs when importing known blocks, the special case is handled here.
				if block.NumberU64() > current.Number.Uint64() || bc.GetCanonicalHash(block.NumberU64()) != block.Hash() {
					break
				}
			}
			log.Debug("Ignoring already known block", "number", block.Number(), "hash", block.Hash())
			stats.ignored++

			block, err = it.next()
		}
		// The remaining blocks are still known blocks, the only scenario here is:
		// During the snap sync, the pivot point is already submitted but rollback
		// happens. Then node resets the head full block to a lower height via `rollback`
		// and leaves a few known blocks in the database.
		//
		// When node runs a snap sync again, it can re-import a batch of known blocks via
		// `insertChain` while a part of them have higher total difficulty than current
		// head full block(new pivot point).
		for block != nil && bc.skipBlock(err, it) {
			log.Debug("Writing previously known block", "number", block.Number(), "hash", block.Hash())
			if err := bc.writeKnownBlock(block); err != nil {
				return it.index, err
			}
			lastCanon = block

			block, err = it.next()
		}
		// Falls through to the block import
	}
	switch {
	// First block is pruned
	case errors.Is(err, consensus.ErrPrunedAncestor):
		if setHead {
			// First block is pruned, insert as sidechain and reorg only if TD grows enough
			log.Debug("Pruned ancestor, inserting as sidechain", "number", block.Number(), "hash", block.Hash())
			return bc.insertSideChain(block, it)
		} else {
			// We're post-merge and the parent is pruned, try to recover the parent state
			log.Debug("Pruned ancestor", "number", block.Number(), "hash", block.Hash())
			_, err := bc.recoverAncestors(block)
			return it.index, err
		}
	// First block is future, shove it (and all children) to the future queue (unknown ancestor)
	case errors.Is(err, consensus.ErrFutureBlock) || (errors.Is(err, consensus.ErrUnknownAncestor) && bc.futureBlocks.Contains(it.first().ParentHash())):
		for block != nil && (it.index == 0 || errors.Is(err, consensus.ErrUnknownAncestor)) {
			log.Debug("Future block, postponing import", "number", block.Number(), "hash", block.Hash())
			if err := bc.addFutureBlock(block); err != nil {
				return it.index, err
			}
			block, err = it.next()
		}
		stats.queued += it.processed()
		stats.ignored += it.remaining()

		// If there are any still remaining, mark as ignored
		return it.index, err

	// Some other error(except ErrKnownBlock) occurred, abort.
	// ErrKnownBlock is allowed here since some known blocks
	// still need re-execution to generate snapshots that are missing
	case err != nil && !errors.Is(err, ErrKnownBlock):
		bc.futureBlocks.Remove(block.Hash())
		stats.ignored += len(it.chain)
		bc.reportBlock(block, nil, err)
		return it.index, err
	}
	// No validation errors for the first block (or chain prefix skipped)
	var activeState *state.StateDB
	defer func() {
		// The chain importer is starting and stopping trie prefetchers. If a bad
		// block or other error is hit however, an early return may not properly
		// terminate the background threads. This defer ensures that we clean up
		// and dangling prefetcher, without defering each and holding on live refs.
		if activeState != nil {
			activeState.StopPrefetcher()
		}
	}()

	defer func() {
		DebugInnerExecutionDuration = 0
	}()
	for ; block != nil && err == nil || errors.Is(err, ErrKnownBlock); block, err = it.next() {
		DebugInnerExecutionDuration = 0
		// If the chain is terminating, stop processing blocks
		if bc.insertStopped() {
			log.Debug("Abort during block processing")
			break
		}
		// If the header is a banned one, straight out abort
		if BadHashes[block.Hash()] {
			bc.reportBlock(block, nil, ErrBannedHash)
			return it.index, ErrBannedHash
		}
		// If the block is known (in the middle of the chain), it's a special case for
		// Clique blocks where they can share state among each other, so importing an
		// older block might complete the state of the subsequent one. In this case,
		// just skip the block (we already validated it once fully (and crashed), since
		// its header and body was already in the database). But if the corresponding
		// snapshot layer is missing, forcibly rerun the execution to build it.
		if bc.skipBlock(err, it) {
			logger := log.Debug
			if bc.chainConfig.Clique == nil {
				logger = log.Warn
			}
			logger("Inserted known block", "number", block.Number(), "hash", block.Hash(),
				"uncles", len(block.Uncles()), "txs", len(block.Transactions()), "gas", block.GasUsed(),
				"root", block.Root())

			// Special case. Commit the empty receipt slice if we meet the known
			// block in the middle. It can only happen in the clique chain. Whenever
			// we insert blocks via `insertSideChain`, we only commit `td`, `header`
			// and `body` if it's non-existent. Since we don't have receipts without
			// reexecution, so nothing to commit. But if the sidechain will be adopted
			// as the canonical chain eventually, it needs to be reexecuted for missing
			// state, but if it's this special case here(skip reexecution) we will lose
			// the empty receipt entry.
			if len(block.Transactions()) == 0 {
				rawdb.WriteReceipts(bc.db, block.Hash(), block.NumberU64(), nil)
			} else {
				log.Error("Please file an issue, skip known block execution without receipt",
					"hash", block.Hash(), "number", block.NumberU64())
			}
			if err := bc.writeKnownBlock(block); err != nil {
				return it.index, err
			}
			stats.processed++

			// We can assume that logs are empty here, since the only way for consecutive
			// Clique blocks to have the same state is if there are no transactions.
			lastCanon = block
			continue
		}

		var (
			receipts, receiptExist = bc.miningReceiptsCache.Get(block.Hash())
			logs, logExist         = bc.miningTxLogsCache.Get(block.Hash())
			statedb, stateExist    = bc.miningStateCache.Get(block.Hash())
			usedGas                = block.GasUsed()

			start  = time.Now()
			pstart = time.Now()

			followupInterrupt atomic.Bool
			err               error
		)

		// skip block process if we already have the state, receipts and logs from mining work
		if !(receiptExist && logExist && stateExist) {
			// Retrieve the parent block and it's state to execute on top
			parent := it.previous()
			if parent == nil {
				parent = bc.GetHeader(block.ParentHash(), block.NumberU64()-1)
			}
			statedb, err = state.New(parent.Root, bc.stateCache, bc.snaps)
			if err != nil {
				return it.index, err
			}

			// Enable prefetching to pull in trie node paths while processing transactions
			statedb.StartPrefetcher("chain")
			activeState = statedb

			// If we have a followup block, run that against the current state to pre-cache
			// transactions and probabilistically some of the account/storage trie nodes.
			var followupInterrupt atomic.Bool
			if !bc.cacheConfig.TrieCleanNoPrefetch {
				if followup, err := it.peek(); followup != nil && err == nil {
					throwaway, _ := state.New(parent.Root, bc.stateCache, bc.snaps)

					go func(start time.Time, followup *types.Block, throwaway *state.StateDB) {
						bc.prefetcher.Prefetch(followup, throwaway, bc.vmConfig, &followupInterrupt)

						blockPrefetchExecuteTimer.Update(time.Since(start))
						if followupInterrupt.Load() {
							blockPrefetchInterruptMeter.Mark(1)
						}
					}(time.Now(), followup, throwaway)
				}
			}

			statedb.SetExpectedStateRoot(block.Root())

			// Process block using the parent state as reference point
			pstart = time.Now()
			receipts, logs, usedGas, err = bc.processor.Process(block, statedb, bc.vmConfig)
			if err != nil {
				bc.reportBlock(block, receipts, err)
				followupInterrupt.Store(true)
				return it.index, err
			}
		}
		ptime := time.Since(pstart)

		vstart := time.Now()
		if err := bc.validator.ValidateState(block, statedb, receipts, usedGas); err != nil {
			bc.reportBlock(block, receipts, err)
			followupInterrupt.Store(true)
			return it.index, err
		}
		vtime := time.Since(vstart)
		proctime := time.Since(start) // processing + validation

		// Update the metrics touched during block processing and validation
		accountReadTimer.Update(statedb.AccountReads)                 // Account reads are complete(in processing)
		storageReadTimer.Update(statedb.StorageReads)                 // Storage reads are complete(in processing)
		snapshotAccountReadTimer.Update(statedb.SnapshotAccountReads) // Account reads are complete(in processing)
		snapshotStorageReadTimer.Update(statedb.SnapshotStorageReads) // Storage reads are complete(in processing)
		accountUpdateTimer.Update(statedb.AccountUpdates)             // Account updates are complete(in validation)
		storageUpdateTimer.Update(statedb.StorageUpdates)             // Storage updates are complete(in validation)
		accountHashTimer.Update(statedb.AccountHashes)                // Account hashes are complete(in validation)
		storageHashTimer.Update(statedb.StorageHashes)                // Storage hashes are complete(in validation)
		blockExecutionTimer.Update(ptime)                             // The time spent on block execution
		blockValidationTimer.Update(vtime)                            // The time spent on block validation

		innerExecutionTimer.Update(DebugInnerExecutionDuration)

		log.Debug("New payload execution and validation metrics", "hash", block.Hash(), "execution", common.PrettyDuration(ptime), "validation", common.PrettyDuration(vtime), "accountReads", common.PrettyDuration(statedb.AccountReads), "storageReads", common.PrettyDuration(statedb.StorageReads), "snapshotAccountReads", common.PrettyDuration(statedb.SnapshotAccountReads), "snapshotStorageReads", common.PrettyDuration(statedb.SnapshotStorageReads), "accountUpdates", common.PrettyDuration(statedb.AccountUpdates), "storageUpdates", common.PrettyDuration(statedb.StorageUpdates), "accountHashes", common.PrettyDuration(statedb.AccountHashes), "storageHashes", common.PrettyDuration(statedb.StorageHashes))

		// Write the block to the chain and get the status.
		var (
			wstart = time.Now()
			status WriteStatus
		)
		if !setHead {
			// Don't set the head, only insert the block
			err = bc.writeBlockWithState(block, receipts, statedb)
		} else {
			status, err = bc.writeBlockAndSetHead(block, receipts, logs, statedb, false)
		}
		followupInterrupt.Store(true)
		if err != nil {
			return it.index, err
		}
		// Update the metrics touched during block commit
		accountCommitTimer.Update(statedb.AccountCommits)   // Account commits are complete, we can mark them
		storageCommitTimer.Update(statedb.StorageCommits)   // Storage commits are complete, we can mark them
		snapshotCommitTimer.Update(statedb.SnapshotCommits) // Snapshot commits are complete, we can mark them
		triedbCommitTimer.Update(statedb.TrieDBCommits)     // Trie database commits are complete, we can mark them

		blockWriteTimer.UpdateSince(wstart)
		blockInsertTimer.UpdateSince(start)

		log.Debug("New payload db write metrics", "hash", block.Hash(), "insert", common.PrettyDuration(time.Since(start)), "writeDB", common.PrettyDuration(time.Since(wstart)), "writeBlock", common.PrettyDuration(time.Since(wstart)), "accountCommit", common.PrettyDuration(statedb.AccountCommits), "storageCommit", common.PrettyDuration(statedb.StorageCommits), "snapshotCommits", common.PrettyDuration(statedb.SnapshotCommits), "triedbCommit", common.PrettyDuration(statedb.TrieDBCommits))

		// Report the import stats before returning the various results
		stats.processed++
		stats.usedGas += usedGas

		var snapDiffItems, snapBufItems common.StorageSize
		if bc.snaps != nil {
			snapDiffItems, snapBufItems = bc.snaps.Size()
		}
		trieDiffNodes, trieBufNodes, trieImmutableBufNodes, _ := bc.triedb.Size()
		stats.report(chain, it.index, snapDiffItems, snapBufItems, trieDiffNodes, trieBufNodes, trieImmutableBufNodes, setHead)
		blockGasUsedGauge.Update(int64(block.GasUsed()) / 1000000)

		if !setHead {
			// After merge we expect few side chains. Simply count
			// all blocks the CL gives us for GC processing time
			bc.gcproc += proctime

			return it.index, nil // Direct block insertion of a single block
		}
		switch status {
		case CanonStatTy:
			log.Debug("Inserted new block", "number", block.Number(), "hash", block.Hash(),
				"uncles", len(block.Uncles()), "txs", len(block.Transactions()), "gas", block.GasUsed(),
				"elapsed", common.PrettyDuration(time.Since(start)),
				"root", block.Root())

			lastCanon = block

			// Only count canonical blocks for GC processing time
			bc.gcproc += proctime

		case SideStatTy:
			log.Debug("Inserted forked block", "number", block.Number(), "hash", block.Hash(),
				"diff", block.Difficulty(), "elapsed", common.PrettyDuration(time.Since(start)),
				"txs", len(block.Transactions()), "gas", block.GasUsed(), "uncles", len(block.Uncles()),
				"root", block.Root())

		default:
			// This in theory is impossible, but lets be nice to our future selves and leave
			// a log, instead of trying to track down blocks imports that don't emit logs.
			log.Warn("Inserted block with unknown status", "number", block.Number(), "hash", block.Hash(),
				"diff", block.Difficulty(), "elapsed", common.PrettyDuration(time.Since(start)),
				"txs", len(block.Transactions()), "gas", block.GasUsed(), "uncles", len(block.Uncles()),
				"root", block.Root())
		}
	}

	// Any blocks remaining here? The only ones we care about are the future ones
	if block != nil && errors.Is(err, consensus.ErrFutureBlock) {
		if err := bc.addFutureBlock(block); err != nil {
			return it.index, err
		}
		block, err = it.next()

		for ; block != nil && errors.Is(err, consensus.ErrUnknownAncestor); block, err = it.next() {
			if err := bc.addFutureBlock(block); err != nil {
				return it.index, err
			}
			stats.queued++
		}
	}
	stats.ignored += it.remaining()

	return it.index, err
}

// insertSideChain is called when an import batch hits upon a pruned ancestor
// error, which happens when a sidechain with a sufficiently old fork-block is
// found.
//
// The method writes all (header-and-body-valid) blocks to disk, then tries to
// switch over to the new chain if the TD exceeded the current chain.
// insertSideChain is only used pre-merge.
func (bc *BlockChain) insertSideChain(block *types.Block, it *insertIterator) (int, error) {
	var (
		externTd  *big.Int
		lastBlock = block
		current   = bc.CurrentBlock()
	)
	// The first sidechain block error is already verified to be ErrPrunedAncestor.
	// Since we don't import them here, we expect ErrUnknownAncestor for the remaining
	// ones. Any other errors means that the block is invalid, and should not be written
	// to disk.
	err := consensus.ErrPrunedAncestor
	for ; block != nil && errors.Is(err, consensus.ErrPrunedAncestor); block, err = it.next() {
		// Check the canonical state root for that number
		if number := block.NumberU64(); current.Number.Uint64() >= number {
			canonical := bc.GetBlockByNumber(number)
			if canonical != nil && canonical.Hash() == block.Hash() {
				// Not a sidechain block, this is a re-import of a canon block which has it's state pruned

				// Collect the TD of the block. Since we know it's a canon one,
				// we can get it directly, and not (like further below) use
				// the parent and then add the block on top
				externTd = bc.GetTd(block.Hash(), block.NumberU64())
				continue
			}
			if canonical != nil && canonical.Root() == block.Root() {
				// This is most likely a shadow-state attack. When a fork is imported into the
				// database, and it eventually reaches a block height which is not pruned, we
				// just found that the state already exist! This means that the sidechain block
				// refers to a state which already exists in our canon chain.
				//
				// If left unchecked, we would now proceed importing the blocks, without actually
				// having verified the state of the previous blocks.
				log.Warn("Sidechain ghost-state attack detected", "number", block.NumberU64(), "sideroot", block.Root(), "canonroot", canonical.Root())

				// If someone legitimately side-mines blocks, they would still be imported as usual. However,
				// we cannot risk writing unverified blocks to disk when they obviously target the pruning
				// mechanism.
				return it.index, errors.New("sidechain ghost-state attack")
			}
		}
		if externTd == nil {
			externTd = bc.GetTd(block.ParentHash(), block.NumberU64()-1)
		}
		externTd = new(big.Int).Add(externTd, block.Difficulty())

		if !bc.HasBlock(block.Hash(), block.NumberU64()) {
			start := time.Now()
			if err := bc.writeBlockWithoutState(block, externTd); err != nil {
				return it.index, err
			}
			log.Debug("Injected sidechain block", "number", block.Number(), "hash", block.Hash(),
				"diff", block.Difficulty(), "elapsed", common.PrettyDuration(time.Since(start)),
				"txs", len(block.Transactions()), "gas", block.GasUsed(), "uncles", len(block.Uncles()),
				"root", block.Root())
		}
		lastBlock = block
	}
	// At this point, we've written all sidechain blocks to database. Loop ended
	// either on some other error or all were processed. If there was some other
	// error, we can ignore the rest of those blocks.
	//
	// If the externTd was larger than our local TD, we now need to reimport the previous
	// blocks to regenerate the required state
	reorg, err := bc.forker.ReorgNeeded(current, lastBlock.Header())
	if err != nil {
		return it.index, err
	}
	if !reorg {
		localTd := bc.GetTd(current.Hash(), current.Number.Uint64())
		log.Info("Sidechain written to disk", "start", it.first().NumberU64(), "end", it.previous().Number, "sidetd", externTd, "localtd", localTd)
		return it.index, err
	}
	// Gather all the sidechain hashes (full blocks may be memory heavy)
	var (
		hashes  []common.Hash
		numbers []uint64
	)
	parent := it.previous()
	for parent != nil && !bc.HasState(parent.Root) {
		if bc.stateRecoverable(parent.Root) {
			if err := bc.triedb.Recover(parent.Root); err != nil {
				return 0, err
			}
			break
		}
		hashes = append(hashes, parent.Hash())
		numbers = append(numbers, parent.Number.Uint64())

		parent = bc.GetHeader(parent.ParentHash, parent.Number.Uint64()-1)
	}
	if parent == nil {
		return it.index, errors.New("missing parent")
	}
	// Import all the pruned blocks to make the state available
	var (
		blocks []*types.Block
		memory uint64
	)
	for i := len(hashes) - 1; i >= 0; i-- {
		// Append the next block to our batch
		block := bc.GetBlock(hashes[i], numbers[i])

		blocks = append(blocks, block)
		memory += block.Size()

		// If memory use grew too large, import and continue. Sadly we need to discard
		// all raised events and logs from notifications since we're too heavy on the
		// memory here.
		if len(blocks) >= 2048 || memory > 64*1024*1024 {
			log.Info("Importing heavy sidechain segment", "blocks", len(blocks), "start", blocks[0].NumberU64(), "end", block.NumberU64())
			if _, err := bc.insertChain(blocks, true); err != nil {
				return 0, err
			}
			blocks, memory = blocks[:0], 0

			// If the chain is terminating, stop processing blocks
			if bc.insertStopped() {
				log.Debug("Abort during blocks processing")
				return 0, nil
			}
		}
	}
	if len(blocks) > 0 {
		log.Info("Importing sidechain segment", "start", blocks[0].NumberU64(), "end", blocks[len(blocks)-1].NumberU64())
		return bc.insertChain(blocks, true)
	}
	return 0, nil
}

// recoverAncestors finds the closest ancestor with available state and re-execute
// all the ancestor blocks since that.
// recoverAncestors is only used post-merge.
// We return the hash of the latest block that we could correctly validate.
func (bc *BlockChain) recoverAncestors(block *types.Block) (common.Hash, error) {
	// Gather all the sidechain hashes (full blocks may be memory heavy)
	var (
		hashes  []common.Hash
		numbers []uint64
		parent  = block
	)
	for parent != nil && !bc.HasState(parent.Root()) {
		if bc.stateRecoverable(parent.Root()) {
			if err := bc.triedb.Recover(parent.Root()); err != nil {
				return common.Hash{}, err
			}
			break
		}
		hashes = append(hashes, parent.Hash())
		numbers = append(numbers, parent.NumberU64())
		parent = bc.GetBlock(parent.ParentHash(), parent.NumberU64()-1)

		// If the chain is terminating, stop iteration
		if bc.insertStopped() {
			log.Debug("Abort during blocks iteration")
			return common.Hash{}, errInsertionInterrupted
		}
	}
	if parent == nil {
		return common.Hash{}, errors.New("missing parent")
	}
	// Import all the pruned blocks to make the state available
	for i := len(hashes) - 1; i >= 0; i-- {
		// If the chain is terminating, stop processing blocks
		if bc.insertStopped() {
			log.Debug("Abort during blocks processing")
			return common.Hash{}, errInsertionInterrupted
		}
		var b *types.Block
		if i == 0 {
			b = block
		} else {
			b = bc.GetBlock(hashes[i], numbers[i])
		}
		if _, err := bc.insertChain(types.Blocks{b}, false); err != nil {
			return b.ParentHash(), err
		}
	}
	return block.Hash(), nil
}

// collectLogs collects the logs that were generated or removed during
// the processing of a block. These logs are later announced as deleted or reborn.
func (bc *BlockChain) collectLogs(b *types.Block, removed bool) []*types.Log {
	var blobGasPrice *big.Int
	excessBlobGas := b.ExcessBlobGas()
	if excessBlobGas != nil {
		blobGasPrice = eip4844.CalcBlobFee(*excessBlobGas)
	}
	receipts := rawdb.ReadRawReceipts(bc.db, b.Hash(), b.NumberU64())
	if err := receipts.DeriveFields(bc.chainConfig, b.Hash(), b.NumberU64(), b.Time(), b.BaseFee(), blobGasPrice, b.Transactions()); err != nil {
		log.Error("Failed to derive block receipts fields", "hash", b.Hash(), "number", b.NumberU64(), "err", err)
	}
	var logs []*types.Log
	for _, receipt := range receipts {
		for _, log := range receipt.Logs {
			if removed {
				log.Removed = true
			}
			logs = append(logs, log)
		}
	}
	return logs
}

// reorg takes two blocks, an old chain and a new chain and will reconstruct the
// blocks and inserts them to be part of the new canonical chain and accumulates
// potential missing transactions and post an event about them.
// Note the new head block won't be processed here, callers need to handle it
// externally.
func (bc *BlockChain) reorg(oldHead *types.Header, newHead *types.Block) error {
	var (
		newChain    types.Blocks
		oldChain    types.Blocks
		commonBlock *types.Block

		deletedTxs []common.Hash
		addedTxs   []common.Hash
	)
	oldBlock := bc.GetBlock(oldHead.Hash(), oldHead.Number.Uint64())
	if oldBlock == nil {
		return errors.New("current head block missing")
	}
	newBlock := newHead

	// Reduce the longer chain to the same number as the shorter one
	if oldBlock.NumberU64() > newBlock.NumberU64() {
		// Old chain is longer, gather all transactions and logs as deleted ones
		for ; oldBlock != nil && oldBlock.NumberU64() != newBlock.NumberU64(); oldBlock = bc.GetBlock(oldBlock.ParentHash(), oldBlock.NumberU64()-1) {
			oldChain = append(oldChain, oldBlock)
			for _, tx := range oldBlock.Transactions() {
				deletedTxs = append(deletedTxs, tx.Hash())
			}
		}
	} else {
		// New chain is longer, stash all blocks away for subsequent insertion
		for ; newBlock != nil && newBlock.NumberU64() != oldBlock.NumberU64(); newBlock = bc.GetBlock(newBlock.ParentHash(), newBlock.NumberU64()-1) {
			newChain = append(newChain, newBlock)
		}
	}
	if oldBlock == nil {
		return errInvalidOldChain
	}
	if newBlock == nil {
		return errInvalidNewChain
	}
	// Both sides of the reorg are at the same number, reduce both until the common
	// ancestor is found
	for {
		// If the common ancestor was found, bail out
		if oldBlock.Hash() == newBlock.Hash() {
			commonBlock = oldBlock
			break
		}
		// Remove an old block as well as stash away a new block
		oldChain = append(oldChain, oldBlock)
		for _, tx := range oldBlock.Transactions() {
			deletedTxs = append(deletedTxs, tx.Hash())
		}
		newChain = append(newChain, newBlock)

		// Step back with both chains
		oldBlock = bc.GetBlock(oldBlock.ParentHash(), oldBlock.NumberU64()-1)
		if oldBlock == nil {
			return errInvalidOldChain
		}
		newBlock = bc.GetBlock(newBlock.ParentHash(), newBlock.NumberU64()-1)
		if newBlock == nil {
			return errInvalidNewChain
		}
	}

	// Ensure the user sees large reorgs
	if len(oldChain) > 0 && len(newChain) > 0 {
		logFn := log.Info
		msg := "Chain reorg detected"
		if len(oldChain) > 63 {
			msg = "Large chain reorg detected"
			logFn = log.Warn
		}
		logFn(msg, "number", commonBlock.Number(), "hash", commonBlock.Hash(),
			"drop", len(oldChain), "dropfrom", oldChain[0].Hash(), "add", len(newChain), "addfrom", newChain[0].Hash())
		blockReorgAddMeter.Mark(int64(len(newChain)))
		blockReorgDropMeter.Mark(int64(len(oldChain)))
		blockReorgMeter.Mark(1)
	} else if len(newChain) > 0 {
		// Special case happens in the post merge stage that current head is
		// the ancestor of new head while these two blocks are not consecutive
		log.Info("Extend chain", "add", len(newChain), "number", newChain[0].Number(), "hash", newChain[0].Hash())
		blockReorgAddMeter.Mark(int64(len(newChain)))
	} else {
		// len(newChain) == 0 && len(oldChain) > 0
		// rewind the canonical chain to a lower point.
		log.Error("Impossible reorg, please file an issue", "oldnum", oldBlock.Number(), "oldhash", oldBlock.Hash(), "oldblocks", len(oldChain), "newnum", newBlock.Number(), "newhash", newBlock.Hash(), "newblocks", len(newChain))
	}
	// Insert the new chain(except the head block(reverse order)),
	// taking care of the proper incremental order.
	for i := len(newChain) - 1; i >= 1; i-- {
		// Insert the block in the canonical way, re-writing history
		bc.writeHeadBlock(newChain[i])

		// Collect the new added transactions.
		for _, tx := range newChain[i].Transactions() {
			addedTxs = append(addedTxs, tx.Hash())
		}
	}

	// Delete useless indexes right now which includes the non-canonical
	// transaction indexes, canonical chain indexes which above the head.
	indexesBatch := bc.db.NewBatch()
	for _, tx := range types.HashDifference(deletedTxs, addedTxs) {
		rawdb.DeleteTxLookupEntry(indexesBatch, tx)
	}

	// Delete all hash markers that are not part of the new canonical chain.
	// Because the reorg function does not handle new chain head, all hash
	// markers greater than or equal to new chain head should be deleted.
	number := commonBlock.NumberU64()
	if len(newChain) > 1 {
		number = newChain[1].NumberU64()
	}
	for i := number + 1; ; i++ {
		hash := rawdb.ReadCanonicalHash(bc.db, i)
		if hash == (common.Hash{}) {
			break
		}
		rawdb.DeleteCanonicalHash(indexesBatch, i)
	}
	if err := indexesBatch.Write(); err != nil {
		log.Crit("Failed to delete useless indexes", "err", err)
	}

	// Send out events for logs from the old canon chain, and 'reborn'
	// logs from the new canon chain. The number of logs can be very
	// high, so the events are sent in batches of size around 512.

	// Deleted logs + blocks:
	var deletedLogs []*types.Log
	for i := len(oldChain) - 1; i >= 0; i-- {
		// Also send event for blocks removed from the canon chain.
		bc.chainSideFeed.Send(ChainSideEvent{Block: oldChain[i]})

		// Collect deleted logs for notification
		if logs := bc.collectLogs(oldChain[i], true); len(logs) > 0 {
			deletedLogs = append(deletedLogs, logs...)
		}
		if len(deletedLogs) > 512 {
			bc.rmLogsFeed.Send(RemovedLogsEvent{deletedLogs})
			deletedLogs = nil
		}
	}
	if len(deletedLogs) > 0 {
		bc.rmLogsFeed.Send(RemovedLogsEvent{deletedLogs})
	}

	// New logs:
	var rebirthLogs []*types.Log
	for i := len(newChain) - 1; i >= 1; i-- {
		if logs := bc.collectLogs(newChain[i], false); len(logs) > 0 {
			rebirthLogs = append(rebirthLogs, logs...)
		}
		if len(rebirthLogs) > 512 {
			bc.logsFeed.Send(rebirthLogs)
			rebirthLogs = nil
		}
	}
	if len(rebirthLogs) > 0 {
		bc.logsFeed.Send(rebirthLogs)
	}
	return nil
}

// InsertBlockWithoutSetHead executes the block, runs the necessary verification
// upon it and then persist the block and the associate state into the database.
// The key difference between the InsertChain is it won't do the canonical chain
// updating. It relies on the additional SetCanonical call to finalize the entire
// procedure.
func (bc *BlockChain) InsertBlockWithoutSetHead(block *types.Block) error {
	if !bc.chainmu.TryLock() {
		return errChainStopped
	}
	defer bc.chainmu.Unlock()

	_, err := bc.insertChain(types.Blocks{block}, false)
	return err
}

// SetCanonical rewinds the chain to set the new head block as the specified
// block. It's possible that the state of the new head is missing, and it will
// be recovered in this function as well.
func (bc *BlockChain) SetCanonical(head *types.Block) (common.Hash, error) {
	if !bc.chainmu.TryLock() {
		return common.Hash{}, errChainStopped
	}
	defer bc.chainmu.Unlock()

	// Re-execute the reorged chain in case the head state is missing.
	if !bc.HasState(head.Root()) {
		if latestValidHash, err := bc.recoverAncestors(head); err != nil {
			return latestValidHash, err
		}
		log.Info("Recovered head state", "number", head.Number(), "hash", head.Hash())
	}
	// Run the reorg if necessary and set the given block as new head.
	start := time.Now()
	if head.ParentHash() != bc.CurrentBlock().Hash() {
		if err := bc.reorg(bc.CurrentBlock(), head); err != nil {
			return common.Hash{}, err
		}
	}
	bc.writeHeadBlock(head)

	// Emit events
	logs := bc.collectLogs(head, false)
	bc.chainFeed.Send(ChainEvent{Block: head, Hash: head.Hash(), Logs: logs})
	if len(logs) > 0 {
		bc.logsFeed.Send(logs)
	}
	bc.chainHeadFeed.Send(ChainHeadEvent{Block: head})

	context := []interface{}{
		"number", head.Number(),
		"hash", head.Hash(),
		"root", head.Root(),
		"elapsed", time.Since(start),
	}
	if timestamp := time.Unix(int64(head.Time()), 0); time.Since(timestamp) > time.Minute {
		context = append(context, []interface{}{"age", common.PrettyAge(timestamp)}...)
	}
	log.Info("Chain head was updated", context...)
	return head.Hash(), nil
}

func (bc *BlockChain) updateFutureBlocks() {
	futureTimer := time.NewTicker(5 * time.Second)
	defer futureTimer.Stop()
	defer bc.wg.Done()
	for {
		select {
		case <-futureTimer.C:
			bc.procFutureBlocks()
		case <-bc.quit:
			return
		}
	}
}

// skipBlock returns 'true', if the block being imported can be skipped over, meaning
// that the block does not need to be processed but can be considered already fully 'done'.
func (bc *BlockChain) skipBlock(err error, it *insertIterator) bool {
	// We can only ever bypass processing if the only error returned by the validator
	// is ErrKnownBlock, which means all checks passed, but we already have the block
	// and state.
	if !errors.Is(err, ErrKnownBlock) {
		return false
	}
	// If we're not using snapshots, we can skip this, since we have both block
	// and (trie-) state
	if bc.snaps == nil {
		return true
	}
	var (
		header     = it.current() // header can't be nil
		parentRoot common.Hash
	)
	// If we also have the snapshot-state, we can skip the processing.
	if bc.snaps.Snapshot(header.Root) != nil {
		return true
	}
	// In this case, we have the trie-state but not snapshot-state. If the parent
	// snapshot-state exists, we need to process this in order to not get a gap
	// in the snapshot layers.
	// Resolve parent block
	if parent := it.previous(); parent != nil {
		parentRoot = parent.Root
	} else if parent = bc.GetHeaderByHash(header.ParentHash); parent != nil {
		parentRoot = parent.Root
	}
	if parentRoot == (common.Hash{}) {
		return false // Theoretically impossible case
	}
	// Parent is also missing snapshot: we can skip this. Otherwise process.
	if bc.snaps.Snapshot(parentRoot) == nil {
		return true
	}
	return false
}

// indexBlocks reindexes or unindexes transactions depending on user configuration
func (bc *BlockChain) indexBlocks(tail *uint64, head uint64, done chan struct{}) {
	defer func() { close(done) }()

	// If head is 0, it means the chain is just initialized and no blocks are inserted,
	// so don't need to indexing anything.
	if head == 0 {
		return
	}

	// The tail flag is not existent, it means the node is just initialized
	// and all blocks(may from ancient store) are not indexed yet.
	if tail == nil {
		from := uint64(0)
		if bc.txLookupLimit != 0 && head >= bc.txLookupLimit {
			from = head - bc.txLookupLimit + 1
		}
		rawdb.IndexTransactions(bc.db, from, head+1, bc.quit)
		return
	}
	// The tail flag is existent, but the whole chain is required to be indexed.
	if bc.txLookupLimit == 0 || head < bc.txLookupLimit {
		if *tail > 0 {
			// It can happen when chain is rewound to a historical point which
			// is even lower than the indexes tail, recap the indexing target
			// to new head to avoid reading non-existent block bodies.
			end := *tail
			if end > head+1 {
				end = head + 1
			}
			rawdb.IndexTransactions(bc.db, 0, end, bc.quit)
		}
		return
	}
	// Update the transaction index to the new chain state
	if head-bc.txLookupLimit+1 < *tail {
		// Reindex a part of missing indices and rewind index tail to HEAD-limit
		rawdb.IndexTransactions(bc.db, head-bc.txLookupLimit+1, *tail, bc.quit)
	} else {
		// Unindex a part of stale indices and forward index tail to HEAD-limit
		rawdb.UnindexTransactions(bc.db, *tail, head-bc.txLookupLimit+1, bc.quit)
	}
}

// maintainTxIndex is responsible for the construction and deletion of the
// transaction index.
//
// User can use flag `txlookuplimit` to specify a "recentness" block, below
// which ancient tx indices get deleted. If `txlookuplimit` is 0, it means
// all tx indices will be reserved.
//
// The user can adjust the txlookuplimit value for each launch after sync,
// Geth will automatically construct the missing indices or delete the extra
// indices.
func (bc *BlockChain) maintainTxIndex() {
	defer bc.wg.Done()

	// Listening to chain events and manipulate the transaction indexes.
	var (
		done   chan struct{}                  // Non-nil if background unindexing or reindexing routine is active.
		headCh = make(chan ChainHeadEvent, 1) // Buffered to avoid locking up the event feed
	)
	sub := bc.SubscribeChainHeadEvent(headCh)
	if sub == nil {
		return
	}
	defer sub.Unsubscribe()
	log.Info("Initialized transaction indexer", "limit", bc.TxLookupLimit())

	// Launch the initial processing if chain is not empty. This step is
	// useful in these scenarios that chain has no progress and indexer
	// is never triggered.
	if head := rawdb.ReadHeadBlock(bc.db); head != nil {
		done = make(chan struct{})
		go bc.indexBlocks(rawdb.ReadTxIndexTail(bc.db), head.NumberU64(), done)
	}

	for {
		select {
		case head := <-headCh:
			if done == nil {
				done = make(chan struct{})
				go bc.indexBlocks(rawdb.ReadTxIndexTail(bc.db), head.Block.NumberU64(), done)
			}
		case <-done:
			done = nil
		case <-bc.quit:
			if done != nil {
				log.Info("Waiting background transaction indexer to exit")
				<-done
			}
			return
		}
	}
}

// reportBlock logs a bad block error.
func (bc *BlockChain) reportBlock(block *types.Block, receipts types.Receipts, err error) {
	rawdb.WriteBadBlock(bc.db, block)
	log.Error(summarizeBadBlock(block, receipts, bc.Config(), err))
}

// summarizeBadBlock returns a string summarizing the bad block and other
// relevant information.
func summarizeBadBlock(block *types.Block, receipts []*types.Receipt, config *params.ChainConfig, err error) string {
	var receiptString string
	for i, receipt := range receipts {
		receiptString += fmt.Sprintf("\n  %d: cumulative: %v gas: %v contract: %v status: %v tx: %v logs: %v bloom: %x state: %x",
			i, receipt.CumulativeGasUsed, receipt.GasUsed, receipt.ContractAddress.Hex(),
			receipt.Status, receipt.TxHash.Hex(), receipt.Logs, receipt.Bloom, receipt.PostState)
	}
	version, vcs := version.Info()
	platform := fmt.Sprintf("%s %s %s %s", version, runtime.Version(), runtime.GOARCH, runtime.GOOS)
	if vcs != "" {
		vcs = fmt.Sprintf("\nVCS: %s", vcs)
	}
	return fmt.Sprintf(`
########## BAD BLOCK #########
Block: %v (%#x)
Error: %v
Platform: %v%v
Chain config: %#v
Receipts: %v
##############################
`, block.Number(), block.Hash(), err, platform, vcs, config, receiptString)
}

// InsertHeaderChain attempts to insert the given header chain in to the local
// chain, possibly creating a reorg. If an error is returned, it will return the
// index number of the failing header as well an error describing what went wrong.
func (bc *BlockChain) InsertHeaderChain(chain []*types.Header) (int, error) {
	if len(chain) == 0 {
		return 0, nil
	}
	start := time.Now()
	if i, err := bc.hc.ValidateHeaderChain(chain); err != nil {
		return i, err
	}

	if !bc.chainmu.TryLock() {
		return 0, errChainStopped
	}
	defer bc.chainmu.Unlock()
	_, err := bc.hc.InsertHeaderChain(chain, start, bc.forker)
	return 0, err
}

// SetBlockValidatorAndProcessorForTesting sets the current validator and processor.
// This method can be used to force an invalid blockchain to be verified for tests.
// This method is unsafe and should only be used before block import starts.
func (bc *BlockChain) SetBlockValidatorAndProcessorForTesting(v Validator, p Processor) {
	bc.validator = v
	bc.processor = p
}

// SetTrieFlushInterval configures how often in-memory tries are persisted to disk.
// The interval is in terms of block processing time, not wall clock.
// It is thread-safe and can be called repeatedly without side effects.
func (bc *BlockChain) SetTrieFlushInterval(interval time.Duration) {
	bc.flushInterval.Store(int64(interval))
}

// GetTrieFlushInterval gets the in-memory tries flush interval
func (bc *BlockChain) GetTrieFlushInterval() time.Duration {
	return time.Duration(bc.flushInterval.Load())
}

func (bc *BlockChain) NoTries() bool {
	return bc.stateCache.NoTries()
}<|MERGE_RESOLUTION|>--- conflicted
+++ resolved
@@ -167,16 +167,11 @@
 }
 
 // triedbConfig derives the configures for trie database.
-<<<<<<< HEAD
 func (c *CacheConfig) triedbConfig(keepWatchFunc pathdb.KeepRecordWatchFunc) *trie.Config {
-	config := &trie.Config{Preimages: c.Preimages}
-=======
-func (c *CacheConfig) triedbConfig() *trie.Config {
 	config := &trie.Config{
 		Preimages: c.Preimages,
 		NoTries:   c.NoTries,
 	}
->>>>>>> f42d5925
 	if c.StateScheme == rawdb.HashScheme {
 		config.HashDB = &hashdb.Config{
 			CleanCacheSize: c.TrieCleanLimit * 1024 * 1024,
