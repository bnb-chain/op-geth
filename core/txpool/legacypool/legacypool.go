--- conflicted
+++ resolved
@@ -153,11 +153,8 @@
 
 // Config are the configuration parameters of the transaction pool.
 type Config struct {
-<<<<<<< HEAD
 	EnableAsyncPriced bool // enable async pricedlist. Set as true only --txpool.enableasyncpriced option is enabled
-=======
-	EnableCache bool // enable pending cache for mining. Set as true only --mine option is enabled
->>>>>>> 1168abd1
+	EnableCache       bool // enable pending cache for mining. Set as true only --mine option is enabled
 
 	Locals    []common.Address // Addresses that should be treated by default as local
 	NoLocals  bool             // Whether local transaction handling should be disabled
@@ -242,16 +239,14 @@
 		log.Warn("Sanitizing invalid txpool reannounce time", "provided", conf.ReannounceTime, "updated", time.Minute)
 		conf.ReannounceTime = time.Minute
 	}
-<<<<<<< HEAD
 	if config.EnableAsyncPriced {
 		log.Info("Enabling async pricedlist")
-=======
+	}
 	// log to inform user if the cache is enabled or not
 	if conf.EnableCache {
 		log.Info("legacytxpool Pending Cache is enabled")
 	} else {
 		log.Info("legacytxpool Pending Cache is disabled")
->>>>>>> 1168abd1
 	}
 	return conf
 }
