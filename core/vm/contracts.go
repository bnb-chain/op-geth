--- conflicted
+++ resolved
@@ -34,10 +34,7 @@
 	"github.com/ethereum/go-ethereum/crypto/bn256"
 	"github.com/ethereum/go-ethereum/crypto/kzg4844"
 	"github.com/ethereum/go-ethereum/crypto/secp256r1"
-<<<<<<< HEAD
 	"github.com/ethereum/go-ethereum/log"
-=======
->>>>>>> 7c281983
 	"github.com/ethereum/go-ethereum/params"
 
 	"github.com/prysmaticlabs/prysm/v4/crypto/bls"
@@ -169,6 +166,9 @@
 	common.BytesToAddress([]byte{9}):          &blake2F{},
 	common.BytesToAddress([]byte{0x0a}):       &kzgPointEvaluation{},
 	common.BytesToAddress([]byte{0x01, 0x00}): &p256Verify{},
+
+	common.BytesToAddress([]byte{102}): &blsSignatureVerify{},
+	common.BytesToAddress([]byte{103}): &cometBFTLightBlockValidate{},
 }
 
 // PrecompiledContractsBLS contains the set of pre-compiled Ethereum
@@ -186,11 +186,8 @@
 }
 
 var (
-<<<<<<< HEAD
+	PrecompiledAddressesFjord     []common.Address
 	PrecompiledAddressesHaber     []common.Address
-=======
-	PrecompiledAddressesFjord     []common.Address
->>>>>>> 7c281983
 	PrecompiledAddressesCancun    []common.Address
 	PrecompiledAddressesFermat    []common.Address
 	PrecompiledAddressesBerlin    []common.Address
@@ -218,26 +215,21 @@
 	for k := range PrecompiledContractsCancun {
 		PrecompiledAddressesCancun = append(PrecompiledAddressesCancun, k)
 	}
-<<<<<<< HEAD
 	for k := range PrecompiledContractsHaber {
 		PrecompiledAddressesHaber = append(PrecompiledAddressesHaber, k)
-=======
+	}
 	for k := range PrecompiledContractsFjord {
 		PrecompiledAddressesFjord = append(PrecompiledAddressesFjord, k)
->>>>>>> 7c281983
 	}
 }
 
 // ActivePrecompiles returns the precompiles enabled with the current configuration.
 func ActivePrecompiles(rules params.Rules) []common.Address {
 	switch {
-<<<<<<< HEAD
+	case rules.IsOptimismFjord:
+		return PrecompiledAddressesFjord
 	case rules.IsHaber:
 		return PrecompiledAddressesHaber
-=======
-	case rules.IsOptimismFjord:
-		return PrecompiledAddressesFjord
->>>>>>> 7c281983
 	case rules.IsCancun:
 		return PrecompiledAddressesCancun
 	case rules.IsFermat:
@@ -357,6 +349,7 @@
 }
 
 var (
+	big0      = big.NewInt(0)
 	big1      = big.NewInt(1)
 	big3      = big.NewInt(3)
 	big4      = big.NewInt(4)
@@ -1257,7 +1250,6 @@
 		// Signature is invalid
 		return nil, nil
 	}
-<<<<<<< HEAD
 }
 
 // blsSignatureVerify implements bls signature verification precompile.
@@ -1362,6 +1354,4 @@
 
 	result = lightclient.EncodeLightBlockValidationResult(validatorSetChanged, consensusStateBytes)
 	return result, nil
-=======
->>>>>>> 7c281983
 }