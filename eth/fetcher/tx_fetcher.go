--- conflicted
+++ resolved
@@ -238,11 +238,8 @@
 			duplicate++
 		case f.isKnownUnderpriced(hash):
 			underpriced++
-<<<<<<< HEAD
 			log.Info("announced transaction is underpriced", "hash", hash.String())
 
-=======
->>>>>>> 95d54587
 		default:
 			unknowns = append(unknowns, hash)
 		}
