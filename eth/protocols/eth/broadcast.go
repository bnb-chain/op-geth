// Copyright 2020 The go-ethereum Authors
// This file is part of the go-ethereum library.
//
// The go-ethereum library is free software: you can redistribute it and/or modify
// it under the terms of the GNU Lesser General Public License as published by
// the Free Software Foundation, either version 3 of the License, or
// (at your option) any later version.
//
// The go-ethereum library is distributed in the hope that it will be useful,
// but WITHOUT ANY WARRANTY; without even the implied warranty of
// MERCHANTABILITY or FITNESS FOR A PARTICULAR PURPOSE. See the
// GNU Lesser General Public License for more details.
//
// You should have received a copy of the GNU Lesser General Public License
// along with the go-ethereum library. If not, see <http://www.gnu.org/licenses/>.

package eth

import (
	"math/big"
	"strings"

	"github.com/ethereum/go-ethereum/common"
	"github.com/ethereum/go-ethereum/common/gopool"
	"github.com/ethereum/go-ethereum/core/types"
	"github.com/ethereum/go-ethereum/metrics"
)

var (
	txAnnounceAbandonMeter  = metrics.NewRegisteredMeter("eth/fetcher/transaction/announces/abandon", nil)
	txBroadcastAbandonMeter = metrics.NewRegisteredMeter("eth/fetcher/transaction/broadcasts/abandon", nil)
)

const (
	// This is the target size for the packs of transactions or announcements. A
	// pack can get larger than this if a single transactions exceeds this size.
	maxTxPacketSize = 100 * 1024
)

// blockPropagation is a block propagation event, waiting for its turn in the
// broadcast queue.
type blockPropagation struct {
	block *types.Block
	td    *big.Int
}

// broadcastBlocks is a write loop that multiplexes blocks and block announcements
// to the remote peer. The goal is to have an async writer that does not lock up
// node internals and at the same time rate limits queued data.
func (p *Peer) broadcastBlocks() {
	for {
		select {
		case prop := <-p.queuedBlocks:
			if err := p.SendNewBlock(prop.block, prop.td); err != nil {
				return
			}
			p.Log().Trace("Propagated block", "number", prop.block.Number(), "hash", prop.block.Hash(), "td", prop.td)

		case block := <-p.queuedBlockAnns:
			if err := p.SendNewBlockHashes([]common.Hash{block.Hash()}, []uint64{block.NumberU64()}); err != nil {
				return
			}
			p.Log().Trace("Announced block", "number", block.Number(), "hash", block.Hash())

		case <-p.term:
			return
		}
	}
}

<<<<<<< HEAD
// safeGetPeerIP
var safeGetPeerIP = func(p *Peer) string {
	if p.Node() != nil && p.Node().IP() != nil {
		return p.Node().IP().String()
	}
	return "UNKNOWN"
}

var joinHashes = func(hashes []common.Hash) string {
	strs := make([]string, len(hashes))
	for i, h := range hashes {
		strs[i] = h.String()
	}
	return strings.Join(strs, ",")
}

var joinHashesFromTxs = func(txs []*types.Transaction) string {
	strs := make([]string, len(txs))
	for i, tx := range txs {
		strs[i] = tx.Hash().String()
	}
	return strings.Join(strs, ",")
=======
func collectHashes(txs []*types.Transaction) []common.Hash {
	hashes := make([]common.Hash, len(txs))
	for i, tx := range txs {
		hashes[i] = tx.Hash()
	}
	return hashes
}

func concat(hashes []common.Hash) string {
	strslice := make([]string, len(hashes))
	for i, hash := range hashes {
		strslice[i] = hash.String()
	}
	return strings.Join(strslice, ",")
>>>>>>> 95d54587
}

// broadcastTransactions is a write loop that schedules transaction broadcasts
// to the remote peer. The goal is to have an async writer that does not lock up
// node internals and at the same time rate limits queued data.
func (p *Peer) broadcastTransactions() {
	var (
		queue  []common.Hash         // Queue of hashes to broadcast as full transactions
		done   chan struct{}         // Non-nil if background broadcaster is running
		fail   = make(chan error, 1) // Channel used to receive network error
		failed bool                  // Flag whether a send failed, discard everything onward
	)
	for {
		// If there's no in-flight broadcast running, check if a new one is needed
		if done == nil && len(queue) > 0 {
			// Pile transaction until we reach our allowed network limit
			var (
				hashesCount uint64
				txs         []*types.Transaction
				size        common.StorageSize
			)
			for i := 0; i < len(queue) && size < maxTxPacketSize; i++ {
				if tx := p.txpool.Get(queue[i]); tx != nil {
					txs = append(txs, tx)
					size += common.StorageSize(tx.Size())
				}
				hashesCount++
			}
			queue = queue[:copy(queue, queue[hashesCount:])]

			// If there's anything available to transfer, fire up an async writer
			if len(txs) > 0 {
				done = make(chan struct{})
				gopool.Submit(func() {
					if err := p.SendTransactions(txs); err != nil {
						p.Log().Warn("Broadcast transactions failed", "peerId", p.ID(), "peerIP", safeGetPeerIP(p), "lost", len(txs), "hashes", joinHashesFromTxs(txs), "err", err.Error())
						fail <- err
						return
					}
					close(done)
					p.Log().Trace("Sent transaction bodies", "count", len(txs), "peer.id", p.Node().ID().String(), "peer.ip", p.Node().IP().String(), "hashes", concat(collectHashes(txs)))
				})
			}
		}
		// Transfer goroutine may or may not have been started, listen for events
		select {
		case hashes := <-p.txBroadcast:
			// If the connection failed, discard all transaction events
			if failed {
				continue
			}
			// New batch of transactions to be broadcast, queue them (with cap)
			queue = append(queue, hashes...)
			if len(queue) > maxQueuedTxs {
				// Fancy copy and resize to ensure buffer doesn't grow indefinitely
				p.Log().Warn("Broadcast hashes abandon", "peerId", p.ID(), "peerIP", safeGetPeerIP(p), "abandon", len(queue)-maxQueuedTxs, "hashes", joinHashes(queue[:len(queue)-maxQueuedTxs]))
				txBroadcastAbandonMeter.Mark(int64(len(queue) - maxQueuedTxs))
				queue = queue[:copy(queue, queue[len(queue)-maxQueuedTxs:])]
			}

		case <-done:
			done = nil

		case <-fail:
			failed = true

		case <-p.term:
			return
		}
	}
}

// announceTransactions is a write loop that schedules transaction broadcasts
// to the remote peer. The goal is to have an async writer that does not lock up
// node internals and at the same time rate limits queued data.
func (p *Peer) announceTransactions() {
	var (
		queue  []common.Hash         // Queue of hashes to announce as transaction stubs
		done   chan struct{}         // Non-nil if background announcer is running
		fail   = make(chan error, 1) // Channel used to receive network error
		failed bool                  // Flag whether a send failed, discard everything onward
	)
	for {
		// If there's no in-flight announce running, check if a new one is needed
		if done == nil && len(queue) > 0 {
			// Pile transaction hashes until we reach our allowed network limit
			var (
				count        int
				pending      []common.Hash
				pendingTypes []byte
				pendingSizes []uint32
				size         common.StorageSize
			)
			for count = 0; count < len(queue) && size < maxTxPacketSize; count++ {
				if tx := p.txpool.Get(queue[count]); tx != nil {
					pending = append(pending, queue[count])
					pendingTypes = append(pendingTypes, tx.Type())
					pendingSizes = append(pendingSizes, uint32(tx.Size()))
					size += common.HashLength
				}
			}
			// Shift and trim queue
			queue = queue[:copy(queue, queue[count:])]

			// If there's anything available to transfer, fire up an async writer
			if len(pending) > 0 {
				done = make(chan struct{})
				gopool.Submit(func() {
					if p.version >= ETH68 {
						if err := p.sendPooledTransactionHashes68(pending, pendingTypes, pendingSizes); err != nil {
							p.Log().Warn("Announce hashes68 failed", "peerId", p.ID(), "peerIP", safeGetPeerIP(p), "lost", len(pending), "hashes", joinHashes(pending), "err", err.Error())
							fail <- err
							return
						}
					} else {
						if err := p.sendPooledTransactionHashes66(pending); err != nil {
							p.Log().Warn("Announce hashes66 failed", "peerId", p.ID(), "peerIP", safeGetPeerIP(p), "lost", len(pending), "hashes", joinHashes(pending), "err", err.Error())
							fail <- err
							return
						}
					}
					close(done)
					p.Log().Trace("Sent transaction announcements", "count", len(pending), "peer.Id", p.ID(), "peer.IP", p.Node().IP().String(), "hashes", concat(pending))
				})
			}
		}
		// Transfer goroutine may or may not have been started, listen for events
		select {
		case hashes := <-p.txAnnounce:
			// If the connection failed, discard all transaction events
			if failed {
				continue
			}
			// New batch of transactions to be broadcast, queue them (with cap)
			queue = append(queue, hashes...)
			if len(queue) > maxQueuedTxAnns {
				p.Log().Warn("Announce hashes abandon", "peerId", p.ID(), "peerIP", safeGetPeerIP(p), "abandon", len(queue)-maxQueuedTxAnns, "hashes", joinHashes(queue[:len(queue)-maxQueuedTxAnns]))
				txAnnounceAbandonMeter.Mark(int64(len(queue) - maxQueuedTxAnns))
				// Fancy copy and resize to ensure buffer doesn't grow indefinitely
				queue = queue[:copy(queue, queue[len(queue)-maxQueuedTxAnns:])]
			}

		case <-done:
			done = nil

		case <-fail:
			failed = true

		case <-p.term:
			return
		}
	}
}<|MERGE_RESOLUTION|>--- conflicted
+++ resolved
@@ -68,7 +68,6 @@
 	}
 }
 
-<<<<<<< HEAD
 // safeGetPeerIP
 var safeGetPeerIP = func(p *Peer) string {
 	if p.Node() != nil && p.Node().IP() != nil {
@@ -77,21 +76,6 @@
 	return "UNKNOWN"
 }
 
-var joinHashes = func(hashes []common.Hash) string {
-	strs := make([]string, len(hashes))
-	for i, h := range hashes {
-		strs[i] = h.String()
-	}
-	return strings.Join(strs, ",")
-}
-
-var joinHashesFromTxs = func(txs []*types.Transaction) string {
-	strs := make([]string, len(txs))
-	for i, tx := range txs {
-		strs[i] = tx.Hash().String()
-	}
-	return strings.Join(strs, ",")
-=======
 func collectHashes(txs []*types.Transaction) []common.Hash {
 	hashes := make([]common.Hash, len(txs))
 	for i, tx := range txs {
@@ -106,7 +90,6 @@
 		strslice[i] = hash.String()
 	}
 	return strings.Join(strslice, ",")
->>>>>>> 95d54587
 }
 
 // broadcastTransactions is a write loop that schedules transaction broadcasts
@@ -142,7 +125,7 @@
 				done = make(chan struct{})
 				gopool.Submit(func() {
 					if err := p.SendTransactions(txs); err != nil {
-						p.Log().Warn("Broadcast transactions failed", "peerId", p.ID(), "peerIP", safeGetPeerIP(p), "lost", len(txs), "hashes", joinHashesFromTxs(txs), "err", err.Error())
+						p.Log().Warn("Broadcast transactions failed", "peerId", p.ID(), "peerIP", safeGetPeerIP(p), "lost", len(txs), "hashes", concat(collectHashes(txs)), "err", err.Error())
 						fail <- err
 						return
 					}
@@ -162,7 +145,7 @@
 			queue = append(queue, hashes...)
 			if len(queue) > maxQueuedTxs {
 				// Fancy copy and resize to ensure buffer doesn't grow indefinitely
-				p.Log().Warn("Broadcast hashes abandon", "peerId", p.ID(), "peerIP", safeGetPeerIP(p), "abandon", len(queue)-maxQueuedTxs, "hashes", joinHashes(queue[:len(queue)-maxQueuedTxs]))
+				p.Log().Warn("Broadcast hashes abandon", "peerId", p.ID(), "peerIP", safeGetPeerIP(p), "abandon", len(queue)-maxQueuedTxs, "hashes", concat(queue[:len(queue)-maxQueuedTxs]))
 				txBroadcastAbandonMeter.Mark(int64(len(queue) - maxQueuedTxs))
 				queue = queue[:copy(queue, queue[len(queue)-maxQueuedTxs:])]
 			}
@@ -217,13 +200,13 @@
 				gopool.Submit(func() {
 					if p.version >= ETH68 {
 						if err := p.sendPooledTransactionHashes68(pending, pendingTypes, pendingSizes); err != nil {
-							p.Log().Warn("Announce hashes68 failed", "peerId", p.ID(), "peerIP", safeGetPeerIP(p), "lost", len(pending), "hashes", joinHashes(pending), "err", err.Error())
+							p.Log().Warn("Announce hashes68 failed", "peerId", p.ID(), "peerIP", safeGetPeerIP(p), "lost", len(pending), "hashes", concat(pending), "err", err.Error())
 							fail <- err
 							return
 						}
 					} else {
 						if err := p.sendPooledTransactionHashes66(pending); err != nil {
-							p.Log().Warn("Announce hashes66 failed", "peerId", p.ID(), "peerIP", safeGetPeerIP(p), "lost", len(pending), "hashes", joinHashes(pending), "err", err.Error())
+							p.Log().Warn("Announce hashes66 failed", "peerId", p.ID(), "peerIP", safeGetPeerIP(p), "lost", len(pending), "hashes", concat(pending), "err", err.Error())
 							fail <- err
 							return
 						}
@@ -243,7 +226,7 @@
 			// New batch of transactions to be broadcast, queue them (with cap)
 			queue = append(queue, hashes...)
 			if len(queue) > maxQueuedTxAnns {
-				p.Log().Warn("Announce hashes abandon", "peerId", p.ID(), "peerIP", safeGetPeerIP(p), "abandon", len(queue)-maxQueuedTxAnns, "hashes", joinHashes(queue[:len(queue)-maxQueuedTxAnns]))
+				p.Log().Warn("Announce hashes abandon", "peerId", p.ID(), "peerIP", safeGetPeerIP(p), "abandon", len(queue)-maxQueuedTxAnns, "hashes", concat(queue[:len(queue)-maxQueuedTxAnns]))
 				txAnnounceAbandonMeter.Mark(int64(len(queue) - maxQueuedTxAnns))
 				// Fancy copy and resize to ensure buffer doesn't grow indefinitely
 				queue = queue[:copy(queue, queue[len(queue)-maxQueuedTxAnns:])]
