--- conflicted
+++ resolved
@@ -134,16 +134,6 @@
 	panic(errors.Errorf("fatal: "+format, args...))
 }
 
-// panicLogger is just a noop logger to disable Pebble's internal logger.
-type panicLogger struct{}
-
-func (l panicLogger) Infof(format string, args ...interface{}) {
-}
-
-func (l panicLogger) Fatalf(format string, args ...interface{}) {
-	panic(errors.Errorf("fatal: "+format, args...))
-}
-
 // New returns a wrapped pebble DB object. The namespace is the prefix that the
 // metrics reporting should use for surfacing internal stats.
 func New(file string, cache int, handles int, namespace string, readonly bool, ephemeral bool) (*Database, error) {
@@ -223,10 +213,7 @@
 			WriteStallBegin: db.onWriteStallBegin,
 			WriteStallEnd:   db.onWriteStallEnd,
 		},
-<<<<<<< HEAD
-=======
 		Levels: make([]pebble.LevelOptions, numLevels),
->>>>>>> 9114a97c
 		Logger: panicLogger{}, // TODO(karalabe): Delete when this is upstreamed in Pebble
 	}
 
@@ -357,12 +344,6 @@
 }
 
 // NewBatchWithSize creates a write-only database batch with pre-allocated buffer.
-<<<<<<< HEAD
-=======
-// It's not supported by pebble, but pebble has better memory allocation strategy
-// which turns out a lot faster than leveldb. It's performant enough to construct
-// batch object without any pre-allocated space.
->>>>>>> 9114a97c
 func (d *Database) NewBatchWithSize(size int) ethdb.Batch {
 	return &batch{
 		b:  d.db.NewBatchWithSize(size),
